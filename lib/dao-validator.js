var Validator = require("validator")
  , Utils     = require("./utils")

var DaoValidator = module.exports = function(model, options) {
  options = options || {}
  options.skip = options.skip || []

  this.model   = model
  this.chainer = new Utils.QueryChainer()
  this.options = options
}

DaoValidator.prototype.validate = function() {
  var self = this

  return new Utils.CustomEventEmitter(function(emitter) {
    validateAttributes.call(self)
    validateModel.call(self)

    self
      .chainer
      .run()
      .success(function () {
        emitter.emit('success')
      })
      .error(function(err) {
        var errors = {}

        Utils._.each(err, function (value) {
          Utils._.extend(errors, value)
        })

        emitter.emit('success', errors)
      })
  }).run()
}

DaoValidator.prototype.hookValidate = function() {
  var self   = this
    , errors = {}

  return new Utils.CustomEventEmitter(function(emitter) {
    self.model.daoFactory.runHooks('beforeValidate', self.model, function(err) {
      if (!!err) {
        return emitter.emit('error', err)
      }

<<<<<<< HEAD
      self.model.dataValues = newValues || self.model.dataValues

      self.validate().success(function (error) {
        if (!!error) {
          return emitter.emit('error', error)
        }

        self.model.daoFactory.runHooks('afterValidate', self.model.dataValues, function(err, newValues) {
          if (!!err) {
            return emitter.emit('error', err)
          }

          self.model.dataValues = newValues || self.model.dataValues
          emitter.emit('success', self.model)
        })
=======
      errors = Utils._.extend(errors, validateAttributes.call(self))
      errors = Utils._.extend(errors, validateModel.call(self))

      if (Object.keys(errors).length > 0) {
        return emitter.emit('error', errors)
      }

      self.model.daoFactory.runHooks('afterValidate', self.model, function(err) {
        if (!!err) {
          return emitter.emit('error', err)
        }

        emitter.emit('success', self.model)
>>>>>>> 65518552
      })
    })
  }).run()
}

// private

var validateModel = function() {
  Utils._.each(this.model.__options.validate, function(_validator, validatorType) {
    var validator = prepareValidationOfAttribute.call(this, undefined, _validator, validatorType, { omitValue: true })

    this.chainer.add(new Utils.CustomEventEmitter(function(emitter) {
      var next = function(err) {

        if (err) {
          var error = {}
          error[validatorType] = [err]
          emitter.emit('error', error)
        } else {
          emitter.emit('success')
        }
      }

      validator.args.unshift(next);
      validator.fn.apply(null, validator.args)
    }.bind(this)).run())
  }.bind(this))
}

var validateAttributes = function() {
  var self   = this
    , errors = {}

  Utils._.each(this.model.rawAttributes, function(rawAttribute, field) {
    var value          = self.model.dataValues[field] || undefined
      , hasAllowedNull = ((rawAttribute === undefined || rawAttribute.allowNull === true) && ((value === null) || (value === undefined)))
      , isSkipped      = self.options.skip.length > 0 && self.options.skip.indexOf(field) === -1

    if (self.model.validators.hasOwnProperty(field) && !hasAllowedNull && !isSkipped) {
      errors = Utils._.merge(errors, validateAttribute.call(self, value, field))
    }
  })

  return errors
}

var validateAttribute = function(value, field) {
  // for each validator
  Utils._.each(this.model.validators[field], function(details, validatorType) {
    var validator = prepareValidationOfAttribute.call(this, value, details, validatorType)

    this.chainer.add(new Utils.CustomEventEmitter(function(emitter) {
      var next = function(err) {
        if (err) {
          var error = {}
          error[field] = [err]
          emitter.emit('error', error)
        } else {
          emitter.emit('success')
        }
      }

      validator.args.unshift(next);
      validator.fn.apply(null, validator.args)
    }.bind(this)).run())
  }.bind(this)) // for each validator for this field
}

var prepareValidationOfAttribute = function(value, details, validatorType, options) {
  var isCustomValidator = false // if true then it's a custom validation method
    , validatorFunction = null  // the validation function to call
    , validatorArgs     = []    // extra arguments to pass to validation function
    , errorMessage      = ""    // the error message to return if validation fails

  if (typeof details === 'function') {
    // it is a custom validator function?
    isCustomValidator = true

    var callArgs = []
    var validatorArity = details.length

    var omitValue = !!(options || {}).omitValue
    if (!omitValue) {
      callArgs.push(value)
    }

    // check if validator is async and requires a callback
    var isAsync = omitValue && validatorArity === 1 ||
      !omitValue && validatorArity === 2

    validatorFunction = function(next) {
      if (isAsync) {
        callArgs.push(next)
      }

      try {
        details.apply(this.model, callArgs)
      } catch(ex) {
        return next(ex.message)
      }

      if (!isAsync) {
        next()
      }
    }.bind(this)
  } else {
    // it is a validator module function?

    // extract extra arguments for the validator
    validatorArgs = details.hasOwnProperty("args") ? details.args : details

    if (!Array.isArray(validatorArgs)) {
      validatorArgs = [validatorArgs]
    } else {
      validatorArgs = validatorArgs.slice(0);
    }

    // extract the error msg
    errorMessage = details.hasOwnProperty("msg") ? details.msg : undefined

    // check method exists
    var validator = Validator.check(value, errorMessage)

    // check if Validator knows that kind of validation test
    if (!Utils._.isFunction(validator[validatorType])) {
      throw new Error("Invalid validator function: " + validatorType)
    }

    // bind to validator obj
    validatorFunction = function(next) {
      var args = Array.prototype.slice.call(arguments, 1)

      try {
        validator[validatorType].apply(validator, args)
        next()
      } catch (err) {
        next(err.message)
      }
    }
  }

  return {
    fn:       validatorFunction,
    msg:      errorMessage,
    args:     validatorArgs,
    isCustom: isCustomValidator
  }
}
<|MERGE_RESOLUTION|>--- conflicted
+++ resolved
@@ -45,37 +45,18 @@
         return emitter.emit('error', err)
       }
 
-<<<<<<< HEAD
-      self.model.dataValues = newValues || self.model.dataValues
-
       self.validate().success(function (error) {
         if (!!error) {
           return emitter.emit('error', error)
         }
 
-        self.model.daoFactory.runHooks('afterValidate', self.model.dataValues, function(err, newValues) {
-          if (!!err) {
-            return emitter.emit('error', err)
-          }
-
-          self.model.dataValues = newValues || self.model.dataValues
-          emitter.emit('success', self.model)
-        })
-=======
-      errors = Utils._.extend(errors, validateAttributes.call(self))
-      errors = Utils._.extend(errors, validateModel.call(self))
-
-      if (Object.keys(errors).length > 0) {
-        return emitter.emit('error', errors)
-      }
-
-      self.model.daoFactory.runHooks('afterValidate', self.model, function(err) {
+        self.model.daoFactory.runHooks('afterValidate', self.model, function(err) {
         if (!!err) {
           return emitter.emit('error', err)
         }
 
         emitter.emit('success', self.model)
->>>>>>> 65518552
+        })
       })
     })
   }).run()
