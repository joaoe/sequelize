var Utils        = require("./utils")
  , Mixin        = require("./associations/mixin")
  , DaoValidator = require("./dao-validator")
  , DataTypes    = require("./data-types")
  , hstore       = require('./dialects/postgres/hstore')

module.exports = (function() {
  var DAO = function(values, options, isNewRecord) {
    this.dataValues                  = {}
    this.__options                   = options
    this.hasPrimaryKeys              = options.hasPrimaryKeys
    this.selectedValues              = values
    this.__eagerlyLoadedAssociations = []

    initAttributes.call(this, values, isNewRecord)
  }

  Utils._.extend(DAO.prototype, Mixin.prototype)

  Object.defineProperty(DAO.prototype, 'sequelize', {
    get: function(){ return this.__factory.daoFactoryManager.sequelize }
  })

  Object.defineProperty(DAO.prototype, 'QueryInterface', {
    get: function(){ return this.sequelize.getQueryInterface() }
  })

  Object.defineProperty(DAO.prototype, 'isDeleted', {
    get: function() {
      var result = this.__options.timestamps && this.__options.paranoid
      result = result && this.dataValues[Utils._.underscoredIf(this.__options.deletedAt, this.__options.underscored)] !== null

      return result
    }
  })

  Object.defineProperty(DAO.prototype, 'values', {
    get: function() {
      var result = {}
        , self   = this

      this.attributes.concat(this.__eagerlyLoadedAssociations).forEach(function(attr) {
        result[attr] = self.dataValues.hasOwnProperty(attr)
                     ? self.dataValues[attr]
                     : self[attr]
                     ;
      })

      return result
    }
  })

  Object.defineProperty(DAO.prototype, 'primaryKeyValues', {
    get: function() {
      var result = {}
        , self   = this

      Utils._.each(this.__factory.primaryKeys, function(_, attr) {
        result[attr] = self.dataValues[attr]
      })

      return result
    }
  })

  Object.defineProperty(DAO.prototype, "identifiers", {
    get: function() {
      var primaryKeys = Object.keys(this.__factory.primaryKeys)
        , result      = {}
        , self        = this

      if (!this.__factory.hasPrimaryKeys) {
        primaryKeys = ['id']
      }

      primaryKeys.forEach(function(identifier) {
        result[identifier] = self.dataValues[identifier]
      })

      return result
    }
  })

  DAO.prototype.getDataValue = function(name) {
    return this.dataValues && this.dataValues.hasOwnProperty(name) ? this.dataValues[name] : this[name]
  }
  DAO.prototype.get = DAO.prototype.getDataValue

  DAO.prototype.setDataValue = function(name, value) {
    if (Utils.hasChanged(this.dataValues[name], value)) {
      this.isDirty = true
    }
    this.dataValues[name] = value
  }
  DAO.prototype.set = DAO.prototype.setDataValue

  // if an array with field names is passed to save()
  // only those fields will be updated
  DAO.prototype.save = function(fields, options) {
    var self          = this
      , values        = fields ? {} : this.dataValues
      , updatedAtAttr = Utils._.underscoredIf(this.__options.updatedAt, this.__options.underscored)
      , createdAtAttr = Utils._.underscoredIf(this.__options.createdAt, this.__options.underscored)

    if (fields) {
      if (self.__options.timestamps) {
        if (fields.indexOf(updatedAtAttr) === -1) {
          fields.push(updatedAtAttr)
        }

        if (fields.indexOf(createdAtAttr) === -1 && this.isNewRecord === true) {
          fields.push(createdAtAttr)
        }
      }

      var tmpVals = self.dataValues

      fields.forEach(function(field) {
        if (tmpVals[field] !== undefined) {
          values[field] = tmpVals[field]
        }
      })
    }

    return new Utils.CustomEventEmitter(function(emitter) {
      self.hookValidate().error(function(err) {
        emitter.emit('error', err)
      }).success(function() {
        for (var attrName in self.daoFactory.rawAttributes) {
          if (self.daoFactory.rawAttributes.hasOwnProperty(attrName)) {
            var definition = self.daoFactory.rawAttributes[attrName]
              , isHstore   = !!definition.type && !!definition.type.type && definition.type.type === DataTypes.HSTORE.type
              , isEnum          = definition.type && (definition.type.toString() === DataTypes.ENUM.toString())
              , isMySQL         = self.daoFactory.daoFactoryManager.sequelize.options.dialect === "mysql"
              , ciCollation     = !!self.daoFactory.options.collate && self.daoFactory.options.collate.match(/_ci$/i)

            // Unfortunately for MySQL CI collation we need to map/lowercase values again
            if (isEnum && isMySQL && ciCollation) {
              var scopeIndex = (definition.values || []).map(function(d) { return d.toLowerCase() }).indexOf(values[attrName].toLowerCase())
              valueOutOfScope = scopeIndex === -1

              // We'll return what the actual case will be, since a simple SELECT query would do the same...
              if (!valueOutOfScope) {
                values[attrName] = definition.values[scopeIndex]
              }
            }

            if (isHstore) {
              if (typeof values[attrName] === "object") {
                values[attrName] = hstore.stringify(values[attrName])
              }
            }
          }
        }

        if (self.__options.timestamps && self.dataValues.hasOwnProperty(updatedAtAttr)) {
          self.dataValues[updatedAtAttr] = values[updatedAtAttr] = Utils.now(self.sequelize.options.dialect)
        }

        var query = null
          , args  = []
          , hook  = ''

<<<<<<< HEAD
    if (this.__options.timestamps && this.dataValues.hasOwnProperty(updatedAtAttr)) {
      this.dataValues[updatedAtAttr] = values[updatedAtAttr] = (this.isNewRecord && !!this.daoFactory.rawAttributes[updatedAtAttr] && !!this.daoFactory.rawAttributes[updatedAtAttr].defaultValue ? this.daoFactory.rawAttributes[updatedAtAttr].defaultValue : Utils.now(this.sequelize.options.dialect))
    }
=======
        if (self.isNewRecord) {
          self.isDirty  = false
          query         = 'insert'
          args          = [self, self.QueryInterface.QueryGenerator.addSchema(self.__factory), values]
          hook          = 'Create'
        } else {
          var identifier = self.__options.hasPrimaryKeys ? self.primaryKeyValues : { id: self.id }
>>>>>>> 5ca77c33

          if (identifier === null && self.__options.whereCollection !== null) {
            identifier = self.__options.whereCollection;
          }

          self.isDirty  = false
          query         = 'update'
          args          = [self, self.QueryInterface.QueryGenerator.addSchema(self.__factory), values, identifier, options]
          hook          = 'Update'
        }

        self.__factory.runHooks('before' + hook, values, function(err, newValues) {
          if (!!err) {
            return emitter.emit('error', err)
          }

          // redeclare our new values
          args[2] = newValues || args[2]

          self.QueryInterface[query].apply(self.QueryInterface, args)
            .on('sql', function(sql) {
              emitter.emit('sql', sql)
            })
            .error(function(err) {
              emitter.emit('error', err)
            })
            .success(function(result) {
              self.__factory.runHooks('after' + hook, result.values, function(err, newValues) {
                if (!!err) {
                  return emitter.emit('error', err)
                }

                result.dataValues = newValues
                emitter.emit('success', result)
              })
            })
        })
      })
    }).run()
  }

 /*
  * Refresh the current instance in-place, i.e. update the object with current data from the DB and return the same object.
  * This is different from doing a `find(DAO.id)`, because that would create and return a new object. With this method,
  * all references to the DAO are updated with the new data and no new objects are created.
  *
  * @return {Object}         A promise which fires `success`, `error`, `complete` and `sql`.
  */
  DAO.prototype.reload = function() {
    var where = [
      this.QueryInterface.quoteIdentifier(this.__factory.tableName) + '.' + this.QueryInterface.quoteIdentifier('id')+'=?',
      this.id
    ]

    return new Utils.CustomEventEmitter(function(emitter) {
      this.__factory.find({
        where:   where,
        limit:   1,
        include: this.__eagerlyLoadedOptions || []
      })
      .on('sql', function(sql) { emitter.emit('sql', sql) })
      .on('error', function(error) { emitter.emit('error', error) })
      .on('success', function(obj) {
        for (var valueName in obj.values) {
          if (obj.values.hasOwnProperty(valueName)) {
            this[valueName] = obj.values[valueName]
          }
        }
        this.isDirty = false
        emitter.emit('success', this)
      }.bind(this))
    }.bind(this)).run()
  }

  /*
   * Validate this dao's attribute values according to validation rules set in the dao definition.
   *
   * @return null if and only if validation successful; otherwise an object containing { field name : [error msgs] } entries.
   */
  DAO.prototype.validate = function(object) {
    var validator = new DaoValidator(this, object)
      , errors    = validator.validate()

    return (Utils._.isEmpty(errors) ? null : errors)
  }

  /*
   * Validate this dao's attribute values according to validation rules set in the dao definition.
   *
   * @return CustomEventEmitter with null if validation successful; otherwise an object containing { field name : [error msgs] } entries.
   */
  DAO.prototype.hookValidate = function(object) {
    var validator = new DaoValidator(this, object)

    return validator.hookValidate()
  }

  DAO.prototype.updateAttributes = function(updates, fields) {
    this.setAttributes(updates)
    return this.save(fields)
  }

  DAO.prototype.setAttributes = function(updates) {
    var self = this

    var readOnlyAttributes = Object.keys(this.__factory.primaryKeys)
    readOnlyAttributes.push('id')

    if (this.isNewRecord !== true) {
      readOnlyAttributes.push(Utils._.underscoredIf(this.daoFactory.options.createdAt, this.daoFactory.options.underscored))
    }
    // readOnlyAttributes.push(this.daoFactory.options.underscored === true ? 'updated_at' : 'updatedAt')
    readOnlyAttributes.push(this.daoFactory.options.deletedAt, this.daoFactory.options.underscored)

    var isDirty = this.isDirty

    Utils._.each(updates, function(value, attr) {
      var updateAllowed = (
        (readOnlyAttributes.indexOf(attr) === -1) &&
        (readOnlyAttributes.indexOf(Utils._.underscored(attr)) === -1) &&
        (self.attributes.indexOf(attr) > -1)
      )

      if (updateAllowed) {
        if (Utils.hasChanged(self[attr], value)) {
          isDirty = true
        }

        self[attr] = value
      }
    })

    // since we're updating the record, we should be updating the updatedAt column..
    if (this.daoFactory.options.timestamps === true) {
      isDirty = true
      self[Utils._.underscoredIf(this.daoFactory.options.updatedAt, this.daoFactory.options.underscored)] = new Date()
    }

    this.isDirty = isDirty
  }

  DAO.prototype.destroy = function() {
    var self  = this
      , query = null

    return new Utils.CustomEventEmitter(function(emitter) {
      self.daoFactory.runHooks(self.daoFactory.options.hooks.beforeDestroy, self.dataValues, function(err) {
        if (!!err) {
          return emitter.emit('error', err)
        }

        if (self.__options.timestamps && self.__options.paranoid) {
          var attr = Utils._.underscoredIf(self.__options.deletedAt, self.__options.underscored)
          self.dataValues[attr] = new Date()
          query = self.save()
        } else {
          var identifier = self.__options.hasPrimaryKeys ? self.primaryKeyValues : { id: self.id };
          query = self.QueryInterface.delete(self, self.QueryInterface.QueryGenerator.addSchema(self.__factory.tableName, self.__factory.options.schema), identifier)
        }

        query.on('sql', function(sql) {
          emitter.emit('sql', sql)
        })
        .error(function(err) {
          emitter.emit('error', err)
        })
        .success(function(results) {
          self.daoFactory.runHooks(self.daoFactory.options.hooks.afterDestroy, self.dataValues, function(err) {
            if (!!err) {
              return emitter.emit('error', err)
            }

            emitter.emit('success', results)
          })
        })
      })
    }).run()
  }

  DAO.prototype.increment = function(fields, count) {
    var identifier = this.__options.hasPrimaryKeys ? this.primaryKeyValues : { id: this.id },
      values = {}

    if (count === undefined) {
      count = 1;
    }

    if (Utils._.isString(fields)) {
      values[fields] = count;
    } else if (Utils._.isArray(fields)) {
      Utils._.each(fields, function (field) {
        values[field] = count
      })
    } else { // Assume fields is key-value pairs
      values = fields;
    }

    return this.QueryInterface.increment(this, this.QueryInterface.QueryGenerator.addSchema(this.__factory.tableName, this.__factory.options.schema), values, identifier)
  }

  DAO.prototype.decrement = function (fields, count) {
    if (!Utils._.isString(fields) && !Utils._.isArray(fields)) { // Assume fields is key-value pairs
      Utils._.each(fields, function (value, field) {
        fields[field] = -value;
      });
    }

    return this.increment(fields, 0 - count);
  }

  DAO.prototype.equals = function(other) {
    var result = true

    Utils._.each(this.dataValues, function(value, key) {
      if(Utils._.isDate(value) && Utils._.isDate(other[key])) {
        result = result && (value.getTime() == other[key].getTime())
      } else {
        result = result && (value == other[key])
      }
    })

    return result
  }

  DAO.prototype.equalsOneOf = function(others) {
    var result = false
      , self   = this

    others.forEach(function(other) { result = result || self.equals(other) })

    return result
  }

  DAO.prototype.addAttribute = function(attribute, value) {
    if (this.booleanValues.length && this.booleanValues.indexOf(attribute) !== -1 && value !== undefined) { // transform integer 0,1 into boolean
      value = !!value
    }

    var has = (function(o) {
      var predef = Object.getOwnPropertyDescriptor(o, attribute);

      if (predef && predef.hasOwnProperty('value')) {
        return true // true here means 'this property exist as a simple value property, do not place setters or getters at all'
      }

      return {
        get: (predef && predef.hasOwnProperty('get') ? predef.get : null) || o.__lookupGetter__(attribute),
        set: (predef && predef.hasOwnProperty('set') ? predef.set : null) || o.__lookupSetter__(attribute)
      };
    })(this);

    // @ node-v0.8.19:
    //    calling __defineGetter__ destroys any previously defined setters for the attribute in
    //    question *if* that property setter was defined on the object's prototype (which is what
    //    we do in dao-factory) ... therefore we need to [re]define both the setter and getter
    //    here with either the function that already existed OR the default/automatic definition
    //
    //    (the same is true for __defineSetter and 'prototype' getters)
    if (has !== true) {
      this.__defineGetter__(attribute, has.get || function()  { return this.dataValues[attribute]; });
      this.__defineSetter__(attribute, has.set || function(v) {
        if (Utils.hasChanged(this.dataValues[attribute], v)) {
          //Only dirty the object if the change is not due to id, touchedAt, createdAt or updatedAt being initiated
          var updatedAtAttr = Utils._.underscoredIf(this.__options.updatedAt, this.__options.underscored)
            , createdAtAttr = Utils._.underscoredIf(this.__options.createdAt, this.__options.underscored)
            , touchedAtAttr = Utils._.underscoredIf(this.__options.touchedAt, this.__options.underscored)

          if (this.dataValues[attribute] || (attribute != 'id' && attribute != touchedAtAttr && attribute != createdAtAttr && attribute != updatedAtAttr)) {
            this.isDirty = true
          }
        }
        this.dataValues[attribute] = v
      });
    }

    this[attribute] = value;
  }

  DAO.prototype.setValidators = function(attribute, validators) {
    this.validators[attribute] = validators
  }

  DAO.prototype.toJSON = function() {
    return this.values;
  }

  // private

  var initAttributes = function(values, isNewRecord) {
    // set id to null if not passed as value, a newly created dao has no id
    var defaults = this.hasPrimaryKeys ? {} : { id: null },
        attrs    = {},
        key;

    // add all passed values to the dao and store the attribute names in this.attributes
    for (key in values) {
      if (values.hasOwnProperty(key)) {
        this.addAttribute(key, values[key])
      }
    }

    if (isNewRecord) {
      if (this.hasDefaultValues) {
        Utils._.each(this.defaultValues, function(valueFn, key) {
          if (!defaults.hasOwnProperty(key)) {
            defaults[key] = valueFn()
          }
        })
      }

      if (this.__options.timestamps) {
        if (!this.defaultValues[Utils._.underscoredIf(this.__options.createdAt, this.__options.underscored)]) {
          defaults[Utils._.underscoredIf(this.__options.createdAt, this.__options.underscored)] = Utils.now(this.sequelize.options.dialect)
        }

        if (!this.defaultValues[Utils._.underscoredIf(this.__options.updatedAt, this.__options.underscored)]) {
          defaults[Utils._.underscoredIf(this.__options.updatedAt, this.__options.underscored)] = Utils.now(this.sequelize.options.dialect)
        }

        if (this.__options.paranoid && !this.defaultValues[Utils._.underscoredIf(this.__options.deletedAt, this.__options.underscored)]) {
          defaults[Utils._.underscoredIf(this.__options.deletedAt, this.__options.underscored)] = null
        }
      }
    }

    if (Utils._.size(defaults)) {
      for (key in defaults) {
        attrs[key] = Utils.toDefaultValue(defaults[key])
      }
    }

    Utils._.each(this.attributes, function(key) {
      if (!attrs.hasOwnProperty(key)) {
        attrs[key] = undefined
      }
    })

    if (values) {
      for (key in values) {
        if (values.hasOwnProperty(key)) {
          attrs[key] = values[key]
        }
      }
    }

    for (key in attrs) {
      this.addAttribute(key, attrs[key])
    }

    // this.addAttributes COMPLETELY destroys the structure of our DAO due to __defineGetter__ resetting the object
    // so now we have to rebuild for bulkInserts, bulkUpdates, etc.
    var rebuild = {}

    // Get the correct map....
    Utils._.each(this.attributes, function(key) {
      if (this.dataValues.hasOwnProperty(key)) {
        rebuild[key] = this.dataValues[key]
      }
    }.bind(this))

    // This allows for aliases, etc.
    this.dataValues = Utils._.extend(rebuild, this.dataValues)
  }

  return DAO
})()<|MERGE_RESOLUTION|>--- conflicted
+++ resolved
@@ -154,18 +154,20 @@
         }
 
         if (self.__options.timestamps && self.dataValues.hasOwnProperty(updatedAtAttr)) {
-          self.dataValues[updatedAtAttr] = values[updatedAtAttr] = Utils.now(self.sequelize.options.dialect)
+          self.dataValues[updatedAtAttr] = values[updatedAtAttr] = (
+            (
+              self.isNewRecord
+              && !!self.daoFactory.rawAttributes[updatedAtAttr]
+              && !!self.daoFactory.rawAttributes[updatedAtAttr].defaultValue
+            )
+            ? self.daoFactory.rawAttributes[updatedAtAttr].defaultValue
+            : Utils.now(self.sequelize.options.dialect))
         }
 
         var query = null
           , args  = []
           , hook  = ''
 
-<<<<<<< HEAD
-    if (this.__options.timestamps && this.dataValues.hasOwnProperty(updatedAtAttr)) {
-      this.dataValues[updatedAtAttr] = values[updatedAtAttr] = (this.isNewRecord && !!this.daoFactory.rawAttributes[updatedAtAttr] && !!this.daoFactory.rawAttributes[updatedAtAttr].defaultValue ? this.daoFactory.rawAttributes[updatedAtAttr].defaultValue : Utils.now(this.sequelize.options.dialect))
-    }
-=======
         if (self.isNewRecord) {
           self.isDirty  = false
           query         = 'insert'
@@ -173,7 +175,6 @@
           hook          = 'Create'
         } else {
           var identifier = self.__options.hasPrimaryKeys ? self.primaryKeyValues : { id: self.id }
->>>>>>> 5ca77c33
 
           if (identifier === null && self.__options.whereCollection !== null) {
             identifier = self.__options.whereCollection;
