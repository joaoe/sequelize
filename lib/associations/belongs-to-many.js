'use strict';

var Utils = require('./../utils')
  , Helpers = require('./helpers')
  , _ = require('lodash')
  , Association = require('./base')
  , CounterCache = require('../plugins/counter-cache')
  , util = require('util');

var BelongsToMany = function(source, target, options) {
  Association.call(this);

  this.associationType = 'BelongsToMany';
  this.source = source;
  this.target = target;
  this.targetAssociation = null;
  this.options = options || {};
  this.sequelize = source.modelManager.sequelize;
  this.through = options.through;
  this.scope = options.scope;
  this.isMultiAssociation = true;
  this.isSelfAssociation = this.source === this.target;
  this.doubleLinked = false;
  this.as = this.options.as;

  if (this.as) {
    this.isAliased = true;

    if (Utils._.isPlainObject(this.as)) {
      this.options.name = this.as;
      this.as = this.as.plural;
    } else {
      this.options.name = {
        plural: this.as,
        singular: Utils.singularize(this.as)
      };
    }
  } else {
    this.as = this.target.options.name.plural;
    this.options.name = this.target.options.name;
  }

  this.combinedTableName = Utils.combineTableNames(
    this.source.tableName,
    this.isSelfAssociation ? (this.as || this.target.tableName) : this.target.tableName
  );

  if (this.through === undefined || this.through === true || this.through === null) {
    throw new Error('belongsToMany must be given a through option, either a string or a model');
  }

  if (!this.through.model) {
    this.through = {
      model: this.through
    };
  }

  /*
   * If self association, this is the target association - Unless we find a pairing association
   */
  if (this.isSelfAssociation) {
    if (!this.as) {
      throw new Error('\'as\' must be defined for many-to-many self-associations');
    }

    this.targetAssociation = this;
  }

  /*
   * Default/generated foreign/other keys
   */
  if (_.isObject(this.options.foreignKey)) {
    this.foreignKeyAttribute = this.options.foreignKey;
    this.foreignKey = this.foreignKeyAttribute.name || this.foreignKeyAttribute.fieldName;
  } else {
    if (!this.options.foreignKey) {
      this.foreignKeyDefault = true;
    }

    this.foreignKeyAttribute = {};
    this.foreignKey = this.options.foreignKey || _.camelizeIf(
      [
        _.underscoredIf(this.source.options.name.singular, this.source.options.underscored),
        this.source.primaryKeyAttribute
      ].join('_'),
      !this.source.options.underscored
    );
  }

  if (_.isObject(this.options.otherKey)) {
    this.otherKeyAttribute = this.options.otherKey;
    this.otherKey = this.otherKeyAttribute.name || this.otherKeyAttribute.fieldName;
  } else {
    if (!this.options.otherKey) {
      this.otherKeyDefault = true;
    }

    this.otherKeyAttribute = {};
    this.otherKey = this.options.otherKey || _.camelizeIf(
      [
        _.underscoredIf(
          this.isSelfAssociation ?
            Utils.singularize(this.as) :
            this.target.options.name.singular,
          this.target.options.underscored
        ),
        this.target.primaryKeyAttribute
      ].join('_'),
      !this.target.options.underscored
    );
  }

  /*
   * Find paired association (if exists)
   */
  _.each(this.target.associations, function(association) {
    if (association.associationType !== 'BelongsToMany') return;
    if (association.target !== this.source) return;

    if (this.options.through.model === association.options.through.model) {
      this.paired = association;
    }
  }, this);

  if (typeof this.through.model === 'string') {
    if (!this.sequelize.isDefined(this.through.model)) {
      this.through.model = this.sequelize.define(this.through.model, {}, _.extend(this.options, {
        tableName: this.through.model,
        indexes: {}, //we dont want indexes here (as referenced in #2416)
        paranoid: false  // A paranoid join table does not make sense
      }));
    } else {
      this.through.model = this.sequelize.model(this.through.model);
    }
  }

  if (this.paired) {
    if (this.otherKeyDefault) {
      this.otherKey = this.paired.foreignKey;
    }
    if (this.paired.otherKeyDefault) {
      // If paired otherKey was inferred we should make sure to clean it up before adding a new one that matches the foreignKey
      if (this.paired.otherKey !== this.foreignKey) {
        delete this.through.model.rawAttributes[this.paired.otherKey];
      }
      this.paired.otherKey = this.foreignKey;
      this.paired.foreignIdentifier = this.foreignKey;
      delete this.paired.foreignIdentifierField;
    }
  }

  if (this.through) {
    this.throughModel = this.through.model;
  }

  this.options.tableName = this.combinedName = (this.through.model === Object(this.through.model) ? this.through.model.tableName : this.through.model);

<<<<<<< HEAD
  if (this.as) {
    this.isAliased = true;

    if (_.isPlainObject(this.as)) {
      this.options.name = this.as;
      this.as = this.as.plural;
    } else {
      this.options.name = {
        plural: this.as,
        singular: Utils.singularize(this.as)
      };
    }
  } else {
    this.as = this.target.options.name.plural;
    this.options.name = this.target.options.name;
  }

=======
>>>>>>> 52443ede
  this.associationAccessor = this.as;

  // Get singular and plural names, trying to uppercase the first letter, unless the model forbids it
  var plural = Utils.uppercaseFirst(this.options.name.plural)
    , singular = Utils.uppercaseFirst(this.options.name.singular);

  this.accessors = {
    get: 'get' + plural,
    set: 'set' + plural,
    addMultiple: 'add' + plural,
    add: 'add' + singular,
    create: 'create' + singular,
    remove: 'remove' + singular,
    removeMultiple: 'remove' + plural,
    hasSingle: 'has' + singular,
    hasAll: 'has' + plural
  };

  if (this.options.counterCache) {
    new CounterCache(this, this.options.counterCache !== true ? this.options.counterCache : {});
  }
};

util.inherits(BelongsToMany, Association);

// the id is in the target table
// or in an extra table which connects two tables
BelongsToMany.prototype.injectAttributes = function() {
  var self = this;

  this.identifier = this.foreignKey;
  this.foreignIdentifier = this.otherKey;

  // remove any PKs previously defined by sequelize
  _.each(this.through.model.rawAttributes, function(attribute, attributeName) {
    if (attribute.primaryKey === true && attribute._autoGenerated === true) {
      delete self.through.model.rawAttributes[attributeName];
      self.primaryKeyDeleted = true;
    }
  });

  var sourceKey = this.source.rawAttributes[this.source.primaryKeyAttribute]
    , sourceKeyType = sourceKey.type
    , sourceKeyField = sourceKey.field || this.source.primaryKeyAttribute
    , targetKey = this.target.rawAttributes[this.target.primaryKeyAttribute]
    , targetKeyType = targetKey.type
    , targetKeyField = targetKey.field || this.target.primaryKeyAttribute
    , sourceAttribute = _.defaults(this.foreignKeyAttribute, { type: sourceKeyType })
    , targetAttribute = _.defaults(this.otherKeyAttribute, { type: targetKeyType });

  if (this.primaryKeyDeleted === true) {
    targetAttribute.primaryKey = sourceAttribute.primaryKey = true;
  } else if (this.through.unique !== false) {
    var uniqueKey = [this.through.model.tableName, this.identifier, this.foreignIdentifier, 'unique'].join('_');
    targetAttribute.unique = sourceAttribute.unique = uniqueKey;
  }

  if (!this.through.model.rawAttributes[this.identifier]) {
    this.through.model.rawAttributes[this.identifier] = {
      _autoGenerated: true
    };
  }

  if (!this.through.model.rawAttributes[this.foreignIdentifier]) {
    this.through.model.rawAttributes[this.foreignIdentifier] = {
      _autoGenerated: true
    };
  }

  if (this.options.constraints !== false) {
    sourceAttribute.references = {
      model: this.source.getTableName(),
      key:   sourceKeyField
    };
    // For the source attribute the passed option is the priority
    sourceAttribute.onDelete = this.options.onDelete || this.through.model.rawAttributes[this.identifier].onDelete;
    sourceAttribute.onUpdate = this.options.onUpdate || this.through.model.rawAttributes[this.identifier].onUpdate;

    if (!sourceAttribute.onDelete) sourceAttribute.onDelete = 'CASCADE';
    if (!sourceAttribute.onUpdate) sourceAttribute.onUpdate = 'CASCADE';

    targetAttribute.references = {
      model: this.target.getTableName(),
      key:   targetKeyField
    };
    // But the for target attribute the previously defined option is the priority (since it could've been set by another belongsToMany call)
    targetAttribute.onDelete = this.through.model.rawAttributes[this.foreignIdentifier].onDelete || this.options.onDelete;
    targetAttribute.onUpdate = this.through.model.rawAttributes[this.foreignIdentifier].onUpdate || this.options.onUpdate;

    if (!targetAttribute.onDelete) targetAttribute.onDelete = 'CASCADE';
    if (!targetAttribute.onUpdate) targetAttribute.onUpdate = 'CASCADE';
  }

  this.through.model.rawAttributes[this.identifier] = _.extend(this.through.model.rawAttributes[this.identifier], sourceAttribute);
  this.through.model.rawAttributes[this.foreignIdentifier] = _.extend(this.through.model.rawAttributes[this.foreignIdentifier], targetAttribute);

  this.identifierField = this.through.model.rawAttributes[this.identifier].field || this.identifier;
  this.foreignIdentifierField = this.through.model.rawAttributes[this.foreignIdentifier].field || this.foreignIdentifier;

  if (this.paired && !this.paired.foreignIdentifierField) {
    this.paired.foreignIdentifierField = this.through.model.rawAttributes[this.paired.foreignIdentifier].field || this.paired.foreignIdentifier;
  }

  this.through.model.init(this.through.model.modelManager);

  Helpers.checkNamingCollision(this);

  return this;
};

BelongsToMany.prototype.injectGetter = function(obj) {
  var association = this;

  obj[this.accessors.get] = function(options) {
    options = association.target.__optClone(options) || {};

    var instance = this
      , through = association.through
      , scopeWhere
      , throughWhere;

    if (association.scope) {
      scopeWhere = _.clone(association.scope);
    }

    options.where = {
      $and: [
        scopeWhere,
        options.where
      ]
    };

    if (Object(through.model) === through.model) {
      throughWhere = {};
      throughWhere[association.identifier] = instance.get(association.source.primaryKeyAttribute);

      if (through && through.scope) {
        Object.keys(through.scope).forEach(function (attribute) {
          throughWhere[attribute] = through.scope[attribute];
        }.bind(this));
      }

      options.include = options.include || [];
      options.include.push({
        model: through.model,
        as: through.model.name,
        attributes: options.joinTableAttributes,
        association: {
          isSingleAssociation: true,
          source: association.target,
          target: association.source,
          identifier: association.foreignIdentifier,
          identifierField: association.foreignIdentifierField
        },
        required: true,
        where: throughWhere,
        _pseudo: true
      });
    }

    var model = association.target;
    if (options.hasOwnProperty('scope')) {
      if (!options.scope) {
        model = model.unscoped();
      } else {
        model = model.scope(options.scope);
      }
    }

    return model.findAll(options);
  };

  obj[this.accessors.hasSingle] = obj[this.accessors.hasAll] = function(instances, options) {
    var where = {};

    if (!Array.isArray(instances)) {
      instances = [instances];
    }

    options = options || {};
    options.scope = false;

    _.defaults(options, {
      raw: true
    });

    where.$or = instances.map(function (instance) {
      if (instance instanceof association.target.Instance) {
        return instance.where();
      } else {
        var $where = {};
        $where[association.target.primaryKeyAttribute] = instance;
        return $where;
      }
    });

    options.where = {
      $and: [
        where,
        options.where
      ]
    };

    return this[association.accessors.get](options).then(function(associatedObjects) {
      return associatedObjects.length === instances.length;
    });
  };

  return this;
};

BelongsToMany.prototype.injectSetter = function(obj) {
  var association = this;

  obj[this.accessors.set] = function(newAssociatedObjects, options) {
    options = options || {};
    var instance = this
      , sourceKey = association.source.primaryKeyAttribute
      , targetKey = association.target.primaryKeyAttribute
      , identifier = association.identifier
      , foreignIdentifier = association.foreignIdentifier
      , where = {};

    if (newAssociatedObjects === null) {
      newAssociatedObjects = [];
    } else {
      newAssociatedObjects = association.toInstanceArray(newAssociatedObjects);
    }

    where[identifier] = this.get(sourceKey);
    return association.through.model.findAll(_.defaults({
      where: where,
      raw: true,
    }, options)).then(function (currentRows) {
      var obsoleteAssociations = []
        , defaultAttributes = options
        , promises = []
        , unassociatedObjects;

      // Don't try to insert the transaction as an attribute in the through table
      defaultAttributes = _.omit(defaultAttributes, ['transaction', 'hooks', 'individualHooks', 'ignoreDuplicates', 'validate', 'fields', 'logging']);

      unassociatedObjects = newAssociatedObjects.filter(function(obj) {
        return !_.find(currentRows, function(currentRow) {
          return currentRow[foreignIdentifier] === obj.get(targetKey);
        });
      });

      currentRows.forEach(function(currentRow) {
        var newObj = _.find(newAssociatedObjects, function(obj) {
          return currentRow[foreignIdentifier] === obj.get(targetKey);
        });

        if (!newObj) {
          obsoleteAssociations.push(currentRow);
        } else {
          var throughAttributes = newObj[association.through.model.name];
          // Quick-fix for subtle bug when using existing objects that might have the through model attached (not as an attribute object)
          if (throughAttributes instanceof association.through.model.Instance) {
            throughAttributes = {};
          }

          var where = {}
            , attributes = _.defaults({}, throughAttributes, defaultAttributes);

          where[identifier] = instance.get(sourceKey);
          where[foreignIdentifier] = newObj.get(targetKey);

          if (Object.keys(attributes).length) {
            promises.push(association.through.model.update(attributes, _.extend(options, {
              where: where
            })));
          }
        }
      });

      if (obsoleteAssociations.length > 0) {
        var where = {};
        where[identifier] = instance.get(sourceKey);
        where[foreignIdentifier] = obsoleteAssociations.map(function(obsoleteAssociation) {
          return obsoleteAssociation[foreignIdentifier];
        });

        promises.push(association.through.model.destroy(_.defaults({
          where: where
        }, options)));
      }

      if (unassociatedObjects.length > 0) {
        var bulk = unassociatedObjects.map(function(unassociatedObject) {
          var attributes = {};

          attributes[identifier] = instance.get(sourceKey);
          attributes[foreignIdentifier] = unassociatedObject.get(targetKey);

          attributes = _.defaults(attributes, unassociatedObject[association.through.model.name], defaultAttributes);

          _.assign(attributes, association.through.scope);

          return attributes;
        }.bind(this));

        promises.push(association.through.model.bulkCreate(bulk, options));
      }

      return Utils.Promise.all(promises);
    });
  };

  obj[this.accessors.addMultiple] = obj[this.accessors.add] = function(newInstances, additionalAttributes) {
    // If newInstances is null or undefined, no-op
    if (!newInstances) return Utils.Promise.resolve();

    additionalAttributes = additionalAttributes || {};

    var instance = this
      , defaultAttributes = _.omit(additionalAttributes, ['transaction', 'hooks', 'individualHooks', 'ignoreDuplicates', 'validate', 'fields', 'logging'])
      , sourceKey = association.source.primaryKeyAttribute
      , targetKey = association.target.primaryKeyAttribute
      , identifier = association.identifier
      , foreignIdentifier = association.foreignIdentifier
      , options = additionalAttributes;

    newInstances = association.toInstanceArray(newInstances);

    var where = {};
    where[identifier] = instance.get(sourceKey);
    where[foreignIdentifier] = newInstances.map(function (newInstance) { return newInstance.get(targetKey); });

    _.assign(where, association.through.scope);

    return association.through.model.findAll(_.defaults({
      where: where,
      raw: true,
    }, options)).then(function (currentRows) {
      var promises = [];

      var unassociatedObjects = [], changedAssociations = [];
      newInstances.forEach(function(obj) {
        var existingAssociation = _.find(currentRows, function(current) {
          return current[foreignIdentifier] === obj.get(targetKey);
        });

        if (!existingAssociation) {
          unassociatedObjects.push(obj);
        } else {
          var throughAttributes = obj[association.through.model.name]
            , attributes = _.defaults({}, throughAttributes, defaultAttributes);

          if (_.any(Object.keys(attributes), function (attribute) {
            return attributes[attribute] !== existingAssociation[attribute];
          })) {
            changedAssociations.push(obj);
          }
        }
      });

      if (unassociatedObjects.length > 0) {
        var bulk = unassociatedObjects.map(function(unassociatedObject) {
          var throughAttributes = unassociatedObject[association.through.model.name]
            , attributes = _.defaults({}, throughAttributes, defaultAttributes);

          attributes[identifier] = instance.get(sourceKey);
          attributes[foreignIdentifier] = unassociatedObject.get(targetKey);

          _.assign(attributes, association.through.scope);

          return attributes;
        }.bind(this));

        promises.push(association.through.model.bulkCreate(bulk, options));
      }

      changedAssociations.forEach(function(assoc) {
        var throughAttributes = assoc[association.through.model.name]
          , attributes = _.defaults({}, throughAttributes, defaultAttributes)
          , where = {};
        // Quick-fix for subtle bug when using existing objects that might have the through model attached (not as an attribute object)
        if (throughAttributes instanceof association.through.model.Instance) {
          throughAttributes = {};
        }

        where[identifier] = instance.get(sourceKey);
        where[foreignIdentifier] = assoc.get(targetKey);

        promises.push(association.through.model.update(attributes, _.extend(options, {
          where: where
        })));
      });

      return Utils.Promise.all(promises);
    });
  };

  obj[this.accessors.removeMultiple] = obj[this.accessors.remove] = function(oldAssociatedObjects, options) {
    options = options || {};

    oldAssociatedObjects = association.toInstanceArray(oldAssociatedObjects);

    var where = {};
    where[association.identifier] = this.get(association.source.primaryKeyAttribute);
    where[association.foreignIdentifier] = oldAssociatedObjects.map(function (newInstance) { return newInstance.get(association.target.primaryKeyAttribute); });

    return association.through.model.destroy(_.defaults({
      where: where
    }, options));
  };

  return this;
};

BelongsToMany.prototype.injectCreator = function(obj) {
  var association = this;

  obj[this.accessors.create] = function(values, options) {
    var instance = this;
    options = options || {};
    values = values || {};

    if (Array.isArray(options)) {
      options = {
        fields: options
      };
    }

    if (association.scope) {
      _.assign(values, association.scope);
      if (options.fields) {
        options.fields = options.fields.concat(Object.keys(association.scope));
      }
    }

    // Create the related model instance
    return association.target.create(values, options).then(function(newAssociatedObject) {
      return instance[association.accessors.add](newAssociatedObject, _.omit(options, ['fields'])).return(newAssociatedObject);
    });
  };

  return this;
};

module.exports = BelongsToMany;<|MERGE_RESOLUTION|>--- conflicted
+++ resolved
@@ -155,26 +155,6 @@
 
   this.options.tableName = this.combinedName = (this.through.model === Object(this.through.model) ? this.through.model.tableName : this.through.model);
 
-<<<<<<< HEAD
-  if (this.as) {
-    this.isAliased = true;
-
-    if (_.isPlainObject(this.as)) {
-      this.options.name = this.as;
-      this.as = this.as.plural;
-    } else {
-      this.options.name = {
-        plural: this.as,
-        singular: Utils.singularize(this.as)
-      };
-    }
-  } else {
-    this.as = this.target.options.name.plural;
-    this.options.name = this.target.options.name;
-  }
-
-=======
->>>>>>> 52443ede
   this.associationAccessor = this.as;
 
   // Get singular and plural names, trying to uppercase the first letter, unless the model forbids it
