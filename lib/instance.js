'use strict';

var Utils = require('./utils')
  , BelongsTo = require('./associations/belongs-to')
  , BelongsToMany = require('./associations/belongs-to-many')
  , InstanceValidator = require('./instance-validator')
  , QueryTypes = require('./query-types')
  , Dottie = require('dottie')
  , Promise = require('./promise')
  , _ = require('lodash')
  , primitives = ['string', 'number', 'boolean']
  , defaultsOptions = { raw: true };

// private
var initValues = function(values, options) {
  var defaults
    , key;

  values = values && _.clone(values) || {};

  if (options.isNewRecord) {
    defaults = {};

    if (this.Model._hasDefaultValues) {
      Utils._.each(this.Model._defaultValues, function(valueFn, key) {
        if (defaults[key] === undefined) {
          defaults[key] = valueFn();
        }
      });
    }

    // set id to null if not passed as value, a newly created dao has no id
    // removing this breaks bulkCreate
    // do after default values since it might have UUID as a default value
    if (!defaults.hasOwnProperty(this.Model.primaryKeyAttribute)) {
      defaults[this.Model.primaryKeyAttribute] = null;
    }

    if (this.Model._timestampAttributes.createdAt && defaults[this.Model._timestampAttributes.createdAt]) {
      this.dataValues[this.Model._timestampAttributes.createdAt] = Utils.toDefaultValue(defaults[this.Model._timestampAttributes.createdAt]);
      delete defaults[this.Model._timestampAttributes.createdAt];
    }

    if (this.Model._timestampAttributes.updatedAt && defaults[this.Model._timestampAttributes.updatedAt]) {
      this.dataValues[this.Model._timestampAttributes.updatedAt] = Utils.toDefaultValue(defaults[this.Model._timestampAttributes.updatedAt]);
      delete defaults[this.Model._timestampAttributes.updatedAt];
    }

    if (this.Model._timestampAttributes.deletedAt && defaults[this.Model._timestampAttributes.deletedAt]) {
      this.dataValues[this.Model._timestampAttributes.deletedAt] = Utils.toDefaultValue(defaults[this.Model._timestampAttributes.deletedAt]);
      delete defaults[this.Model._timestampAttributes.deletedAt];
    }

    if (Object.keys(defaults).length) {
      for (key in defaults) {
        if (values[key] === undefined) {
          this.set(key, Utils.toDefaultValue(defaults[key]), defaultsOptions);
        }
      }
    }
  }

  this.set(values, options);
};

/**
 * This class represents an single instance, a database row. You might see it referred to as both Instance and instance. You should not
 * instantiate the Instance class directly, instead you access it using the finder and creation methods on the model.
 *
 * Instance instances operate with the concept of a `dataValues` property, which stores the actual values represented by the instance.
 * By default, the values from dataValues can also be accessed directly from the Instance, that is:
 * ```js
 * instance.field
 * // is the same as
 * instance.get('field')
 * // is the same as
 * instance.getDataValue('field')
 * ```
 * However, if getters and/or setters are defined for `field` they will be invoked, instead of returning the value from `dataValues`.
 * Accessing properties directly or using `get` is preferred for regular use, `getDataValue` should only be used for custom getters.
 *
 * @see {Sequelize#define} for more information about getters and setters
 * @class Instance
 */
var Instance = function(values, options) {
  this.dataValues = {};
  this._previousDataValues = {};
  this._changed = {};
  this.$modelOptions = this.Model.options;
  this.$options = options || {};
  this.hasPrimaryKeys = this.Model.options.hasPrimaryKeys;
  this.__eagerlyLoadedAssociations = [];
  /**
   * Returns true if this instance has not yet been persisted to the database
   * @property isNewRecord
   * @return {Boolean}
   */
  this.isNewRecord = options.isNewRecord;

  /**
   * Returns the Model the instance was created from.
   * @see {Model}
   * @property Model
   * @return {Model}
   */

  initValues.call(this, values, options);
};

/**
 * A reference to the sequelize instance
 * @see {Sequelize}
 * @property sequelize
 * @return {Sequelize}
 */
Object.defineProperty(Instance.prototype, 'sequelize', {
  get: function() { return this.Model.modelManager.sequelize; }
});

/**
 * Get an object representing the query for this instance, use with `options.where`
 *
 * @property where
 * @return {Object}
 */
Instance.prototype.where = function() {
  var where;

  where = this.Model.primaryKeyAttributes.reduce(function (result, attribute) {
    result[attribute] = this.get(attribute, {raw: true});
    return result;
  }.bind(this), {});

  if (_.size(where) === 0) {
    return this.$modelOptions.whereCollection;
  }
  return where;
};

Instance.prototype.toString = function () {
  return '[object SequelizeInstance:'+this.Model.name+']';
};

/**
 * Get the value of the underlying data value
 *
 * @param {String} key
 * @return {any}
 */
Instance.prototype.getDataValue = function(key) {
  return this.dataValues[key];
};

/**
 * Update the underlying data value
 *
 * @param {String} key
 * @param {any} value
 */
Instance.prototype.setDataValue = function(key, value) {
  var originalValue = this._previousDataValues[key];
  if (primitives.indexOf(typeof value) === -1 || value !== originalValue) {
    this.changed(key, true);
  }

  this.dataValues[key] = value;
};

/**
 * If no key is given, returns all values of the instance, also invoking virtual getters.
 *
 * If key is given and a field or virtual getter is present for the key it will call that getter - else it will return the value for key.
 *
 * @param {String} [key]
 * @param {Object} [options]
 * @param {Boolean} [options.plain=false] If set to true, included instances will be returned as plain objects
 * @return {Object|any}
 */
Instance.prototype.get = function(key, options) { // testhint options:none
  if (options === undefined && typeof key === 'object') {
    options = key;
    key = undefined;
  }

  if (key) {
    if (this._customGetters[key]) {
      return this._customGetters[key].call(this, key);
    }
    if (options && options.plain && this.$options.include && this.$options.includeNames.indexOf(key) !== -1) {
      if (Array.isArray(this.dataValues[key])) {
        return this.dataValues[key].map(function (instance) {
          return instance.get({plain: options.plain});
        });
      } else if (this.dataValues[key] instanceof Instance) {
        return this.dataValues[key].get({plain: options.plain});
      } else {
        return this.dataValues[key];
      }
    }
    return this.dataValues[key];
  }

  if (this._hasCustomGetters || (options && options.plain && this.$options.include) || (options && options.clone)) {
    var values = {}
      , _key;

    if (this._hasCustomGetters) {
      for (_key in this._customGetters) {
        if (this._customGetters.hasOwnProperty(_key)) {
          values[_key] = this.get(_key, options);
        }
      }
    }

    for (_key in this.dataValues) {
      if (!values.hasOwnProperty(_key) && this.dataValues.hasOwnProperty(_key)) {
        values[_key] = this.get(_key, options);
      }
    }
    return values;
  }
  return this.dataValues;
};

/**
 * Set is used to update values on the instance (the sequelize representation of the instance that is, remember that nothing will be persisted before you actually call `save`).
 * In its most basic form `set` will update a value stored in the underlying `dataValues` object. However, if a custom setter function is defined for the key, that function
 * will be called instead. To bypass the setter, you can pass `raw: true` in the options object.
 *
 * If set is called with an object, it will loop over the object, and call set recursively for each key, value pair. If you set raw to true, the underlying dataValues will either be
 * set directly to the object passed, or used to extend dataValues, if dataValues already contain values.
 *
 * When set is called, the previous value of the field is stored and sets a changed flag(see `changed`).
 *
 * Set can also be used to build instances for associations, if you have values for those.
 * When using set with associations you need to make sure the property key matches the alias of the association
 * while also making sure that the proper include options have been set (from .build() or .find())
 *
 * If called with a dot.seperated key on a JSON/JSONB attribute it will set the value nested and flag the entire object as changed.
 *
 * @see {Model#find} for more information about includes
 * @param {String|Object} key
 * @param {any} value
 * @param {Object} [options]
 * @param {Boolean} [options.raw=false] If set to true, field and virtual setters will be ignored
 * @param {Boolean} [options.reset=false] Clear all previously set data values
 * @alias setAttributes
 */
Instance.prototype.set = function(key, value, options) { // testhint options:none
  var values
    , originalValue
    , keys
    , i
    , length;

  if (typeof key === 'object' && key !== null) {
    values = key;
    options = value || {};

    if (options.reset) {
      this.dataValues = {};
    }

    // If raw, and we're not dealing with includes or special attributes, just set it straight on the dataValues object
    if (options.raw && !(this.$options && this.$options.include) && !(options && options.attributes) && !this.Model._hasBooleanAttributes && !this.Model._hasDateAttributes) {
      if (Object.keys(this.dataValues).length) {
        this.dataValues = _.extend(this.dataValues, values);
      } else {
        this.dataValues = values;
      }
      // If raw, .changed() shouldn't be true
      this._previousDataValues = _.clone(this.dataValues);
    } else {
      // Loop and call set

      if (options.attributes) {
        keys = options.attributes;
        if (this.Model._hasVirtualAttributes) {
          keys = keys.concat(this.Model._virtualAttributes);
        }

        if (this.$options.includeNames) {
          keys = keys.concat(this.$options.includeNames);
        }

        for (i = 0, length = keys.length; i < length; i++) {
          if (values[keys[i]] !== undefined) {
            this.set(keys[i], values[keys[i]], options);
          }
        }
      } else {
        for (key in values) {
          this.set(key, values[key], options);
        }
      }

      if (options.raw) {
        // If raw, .changed() shouldn't be true
        this._previousDataValues = _.clone(this.dataValues);
      }
    }
  } else {
    if (!options)
      options = {};
    if (!options.raw) {
      originalValue = this.dataValues[key];
    }

    // If not raw, and there's a customer setter
    if (!options.raw && this._customSetters[key]) {
      this._customSetters[key].call(this, value, key);
    } else {
      // Check if we have included models, and if this key matches the include model names/aliases

<<<<<<< HEAD
      if (this.$options && this.$options.include && this.$options.includeNames.indexOf(key) !== -1 && value) {
=======
      if (this.options && this.options.include && this.options.includeNames.indexOf(key) !== -1) {
>>>>>>> 5a1ded70
        // Pass it on to the include handler
        this._setInclude(key, value, options);
        return;
      } else {
        // Bunch of stuff we won't do when its raw
        if (!options.raw) {
          // If attribute is not in model definition, return
          if (!this._isAttribute(key)) {
            if (key.indexOf('.') > -1 && this.Model._isJsonAttribute(key.split('.')[0])) {
              Dottie.set(this.dataValues, key, value);
              this.changed(key, true);
            }
            return;
          }

          // If attempting to set primary key and primary key is already defined, return
          if (this.Model._hasPrimaryKeys && originalValue && this.Model._isPrimaryKey(key)) {
            return;
          }

          // If attempting to set read only attributes, return
          if (!this.isNewRecord && this.Model._hasReadOnlyAttributes && this.Model._isReadOnlyAttribute(key)) {
            return;
          }

          // Convert date fields to real date objects
          if (this.Model._hasDateAttributes && this.Model._isDateAttribute(key) && !!value && !value._isSequelizeMethod) {
            if (!(value instanceof Date)) {
              value = new Date(value);
            }
            if (originalValue && value.getTime() === originalValue.getTime()) {
              return;
            }
          }
        }

        // Convert boolean-ish values to booleans
        if (this.Model._hasBooleanAttributes && this.Model._isBooleanAttribute(key) && value !== null && value !== undefined && !value._isSequelizeMethod) {
          if (Buffer.isBuffer(value) && value.length === 1) {
            // Bit fields are returned as buffers
            value = value[0];
          }

          if (_.isString(value)) {
            // Only take action on valid boolean strings.
            value = (value === 'true') ? true : (value === 'false') ? false : value;

          } else if (_.isNumber(value)) {
            // Only take action on valid boolean integers.
            value = (value === 1) ? true : (value === 0) ? false : value;
          }
        }

        if (this.Model._hasGeometryAttributes && this.Model._isGeometryAttribute(key) && _.isString(value)) {
          value = this.Model.attributes[key].type.parse(value);
        }

        if (!options.raw && ((primitives.indexOf(typeof value) === -1 && value !== null) || value !== originalValue)) {
          this._previousDataValues[key] = originalValue;
          this.changed(key, true);
        }
        this.dataValues[key] = value;
      }
    }
  }

  return this;
};

Instance.prototype.setAttributes = function(updates) {
  return this.set(updates);
};

/**
 * If changed is called with a string it will return a boolean indicating whether the value of that key in `dataValues` is different from the value in `_previousDataValues`.
 *
 * If changed is called without an argument, it will return an array of keys that have changed.
 *
 * If changed is called without an argument and no keys have changed, it will return `false`.
 *
 * @param {String} [key]
 * @return {Boolean|Array}
 */
Instance.prototype.changed = function(key, value) {
  if (key) {
    if (value !== undefined) {
      this._changed[key] = value;
      return this;
    }
    return this._changed[key] || false;
  }

  var changed = Object.keys(this.dataValues).filter(function(key) {
    return this.changed(key);
  }.bind(this));

  return changed.length ? changed : false;
};

/**
 * Returns the previous value for key from `_previousDataValues`.
 * @param {String} key
 * @return {any}
 */
Instance.prototype.previous = function(key) {
  return this._previousDataValues[key];
};

Instance.prototype._setInclude = function(key, value, options) {
  if (!Array.isArray(value)) value = [value];
  if (value[0] instanceof Instance) {
    value = value.map(function(instance) {
      return instance.dataValues;
    });
  }

  var include = this.$options.includeMap[key]
    , association = include.association
    , self = this
    , accessor = key
    , childOptions
    , primaryKeyAttribute  = include.model.primaryKeyAttribute
    , isEmpty;

  if (!isEmpty) {
    childOptions = {
      isNewRecord: this.isNewRecord,
      include: include.include,
      includeNames: include.includeNames,
      includeMap: include.includeMap,
      includeValidated: true,
      raw: options.raw,
      attributes: include.originalAttributes
    };
  }
  if (include.originalAttributes === undefined || include.originalAttributes.length) {
    if (association.isSingleAssociation) {
      if (Array.isArray(value)) {
        value = value[0];
      }

      isEmpty = (value && value[primaryKeyAttribute] === null) || (value === null);
      self[accessor] = self.dataValues[accessor] = isEmpty ? null : include.model.build(value, childOptions);
    } else {
      isEmpty = value[0] && value[0][primaryKeyAttribute] === null;
      self[accessor] = self.dataValues[accessor] = isEmpty ? [] : include.model.bulkBuild(value, childOptions);
    }
  }
};

/**
 * Validate this instance, and if the validation passes, persist it to the database. It will only save changed fields, and do nothing if no fields have changed.
 *
 * On success, the callback will be called with this instance. On validation error, the callback will be called with an instance of `Sequelize.ValidationError`.
 * This error will have a property for each of the fields for which validation failed, with the error message for that field.
 *
 * @param {Object} [options]
 * @param {Object} [options.fields] An optional array of strings, representing database columns. If fields is provided, only those columns will be validated and saved.
 * @param {Boolean} [options.silent=false] If true, the updatedAt timestamp will not be updated.
 * @param {Boolean} [options.validate=true] If false, validations won't be run.
 * @param {Function} [options.logging=false] A function that gets executed while running the query to log the sql.
 * @param {Transaction} [options.transaction]
 *
 * @return {Promise<this|Errors.ValidationError>}
 */
Instance.prototype.save = function(options) {
  if (arguments.length > 1) {
    throw new Error('The second argument was removed in favor of the options object.');
  }
  options = _.defaults({}, options, {
    hooks: true,
    validate: true
  });

  if (!options.fields) {
    if (this.isNewRecord) {
      options.fields = Object.keys(this.Model.attributes);
    } else {
      options.fields = _.intersection(this.changed(), Object.keys(this.Model.attributes));
    }

    options.defaultFields = options.fields;
  }

  if (options.returning === undefined) {
    if (options.association) {
      options.returning = false;
    } else if (this.isNewRecord) {
      options.returning = true;
    }
  }

  var self = this
    , primaryKeyName = this.Model.primaryKeyAttribute
    , primaryKeyAttribute = primaryKeyName && this.Model.rawAttributes[primaryKeyName]
    , updatedAtAttr = this.Model._timestampAttributes.updatedAt
    , createdAtAttr = this.Model._timestampAttributes.createdAt
    , hook = self.isNewRecord ? 'Create' : 'Update'
    , wasNewRecord = this.isNewRecord;

  if (updatedAtAttr && options.fields.indexOf(updatedAtAttr) === -1) {
    options.fields.push(updatedAtAttr);
  }

  if (options.silent === true && !(this.isNewRecord && this.get(updatedAtAttr, {raw: true}))) {
    // UpdateAtAttr might have been added as a result of Object.keys(Model.attributes). In that case we have to remove it again
    Utils._.remove(options.fields, function(val) {
      return val === updatedAtAttr;
    });
    updatedAtAttr = false;
  }

  if (this.isNewRecord === true) {
    if (createdAtAttr && options.fields.indexOf(createdAtAttr) === -1) {
      options.fields.push(createdAtAttr);
    }

    if (primaryKeyAttribute && primaryKeyAttribute.defaultValue && options.fields.indexOf(primaryKeyName) < 0) {
      options.fields.unshift(primaryKeyName);
    }
  }

  if (this.isNewRecord === false) {
    if (primaryKeyName && this.get(primaryKeyName, {raw: true}) === undefined) {
      throw new Error('You attempted to save an instance with no primary key, this is not allowed since it would result in a global update');
    }
  }

  return Promise.bind(this).then(function() {
    // Validate
    if (options.validate) {
      return Promise.bind(this).then(function () {
        // hookValidate rejects with errors, validate returns with errors
        if (options.hooks) return this.hookValidate(options);

        return this.validate(options).then(function (err) {
          if (err) throw err;
        });
      });
    }
  }).then(function() {
    return Promise.bind(this).then(function() {
      // Run before hook
      if (options.hooks) {
        var beforeHookValues = _.pick(this.dataValues, options.fields)
          , afterHookValues
          , hookChanged
          , ignoreChanged = _.difference(this.changed(), options.fields); // In case of update where it's only supposed to update the passed values and the hook values

        if (updatedAtAttr && options.fields.indexOf(updatedAtAttr) !== -1) {
          ignoreChanged = _.without(ignoreChanged, updatedAtAttr);
        }

        return this.Model.runHooks('before' + hook, this, options).bind(this).then(function() {
          if (options.defaultFields && !this.isNewRecord) {
            afterHookValues = _.pick(this.dataValues, _.difference(this.changed(), ignoreChanged));

            hookChanged = [];
            Object.keys(afterHookValues).forEach(function (key) {
              if (afterHookValues[key] !== beforeHookValues[key]) {
                hookChanged.push(key);
              }
            });

            options.fields = _.unique(options.fields.concat(hookChanged));
          }

          if (hookChanged) {
            if (options.validate) {
              // Validate again

              options.skip = _.difference(Object.keys(this.Model.rawAttributes), hookChanged);
              return Promise.bind(this).then(function () {
                // hookValidate rejects with errors, validate returns with errors
                if (options.hooks) return this.hookValidate(options);

                return this.validate(options).then(function (err) {
                  if (err) throw err;
                });
              }).then(function() {
                delete options.skip;
              });
            }
          }
        });
      }
    }).then(function() {
      if (!options.fields.length) return this;
      if (!this.isNewRecord) return this;
      if (!this.$options.include || !this.$options.include.length) return this;

      // Nested creation for BelongsTo relations
      return Promise.map(this.$options.include.filter(function (include) {
        return include.association instanceof BelongsTo;
      }), function (include) {
        var instance = self.get(include.as);
        if (!instance) return Promise.resolve();

        return instance.save({
          transaction: options.transaction,
          logging: options.logging
        }).then(function () {
          return self[include.association.accessors.set](instance, {save: false, logging: options.logging});
        });
      });
    })
    .then(function() {
      if (!options.fields.length) return this;
      if (!this.changed() && !this.isNewRecord) return this;

      var values = Utils.mapValueFieldNames(this.dataValues, options.fields, this.Model)
        , query = null
        , args = []
        , now = Utils.now(this.sequelize.options.dialect);

      if (updatedAtAttr && !options.silent) {
        self.dataValues[updatedAtAttr] = values[self.Model.rawAttributes[updatedAtAttr].field || updatedAtAttr] = self.Model.$getDefaultTimestamp(updatedAtAttr) || now;
      }

      if (self.isNewRecord && createdAtAttr && !values[createdAtAttr]) {
        self.dataValues[createdAtAttr] = values[self.Model.rawAttributes[createdAtAttr].field || createdAtAttr] = self.Model.$getDefaultTimestamp(createdAtAttr) || now;
      }

      if (self.isNewRecord) {
        query = 'insert';
        args = [self, self.Model.getTableName(options), values, options];
      } else {
        var where = this.where();

        where = Utils.mapValueFieldNames(where, Object.keys(where), this.Model);

        query = 'update';
        args = [self, self.Model.getTableName(options), values, where, options];
      }

      return self.sequelize.getQueryInterface()[query].apply(self.sequelize.getQueryInterface(), args)
        .then(function(result) {
          // Transfer database generated values (defaults, autoincrement, etc)
          Object.keys(self.Model.rawAttributes).forEach(function (attr) {
            if (self.Model.rawAttributes[attr].field &&
                values[self.Model.rawAttributes[attr].field] !== undefined &&
                self.Model.rawAttributes[attr].field !== attr
            ) {
              values[attr] = values[self.Model.rawAttributes[attr].field];
              delete values[self.Model.rawAttributes[attr].field];
            }
          });
          values = _.extend(values, result.dataValues);

          result.dataValues = _.extend(result.dataValues, values);
          return result;
        })
        .tap(function(result) {
          // Run after hook
          if (options.hooks) {
            return self.Model.runHooks('after' + hook, result, options);
          }
        })
        .then(function(result) {
          options.fields.forEach(function (field) {
            result._previousDataValues[field] = result.dataValues[field];
            self.changed(field, false);
          });
          self.isNewRecord = false;
          return result;
        })
        .tap(function() {
          if (!wasNewRecord) return;
          if (!self.$options.include || !self.$options.include.length) return;

          // Nested creation for HasOne/HasMany/BelongsToMany relations
          return Promise.map(self.$options.include.filter(function (include) {
            return !(include.association instanceof BelongsTo);
          }), function (include) {
            var instances = self.get(include.as);

            if (!instances) return Promise.resolve();
            if (!Array.isArray(instances)) instances = [instances];
            if (!instances.length) return Promise.resolve();

            // Instances will be updated in place so we can safely treat HasOne like a HasMany
            return Promise.map(instances, function (instance) {
              if (include.association instanceof BelongsToMany) {
                return instance.save({transaction: options.transaction, logging: options.logging}).then(function () {
                  var values = {};
                  values[include.association.foreignKey] = self.get(self.Model.primaryKeyAttribute, {raw: true});
                  values[include.association.otherKey] = instance.get(instance.Model.primaryKeyAttribute, {raw: true});
                  return include.association.throughModel.create(values, {transaction: options.transaction, logging: options.logging});
                });
              } else {
                instance.set(include.association.foreignKey, self.get(self.Model.primaryKeyAttribute, {raw: true}));
                return instance.save({transaction: options.transaction, logging: options.logging});
              }
            });
          });
        });
    });
  });
};

/*
* Refresh the current instance in-place, i.e. update the object with current data from the DB and return the same object.
* This is different from doing a `find(Instance.id)`, because that would create and return a new instance. With this method,
* all references to the Instance are updated with the new data and no new objects are created.
*
* @see {Model#find}
* @param {Object} [options] Options that are passed on to `Model.find`
* @param {Function} [options.logging=false] A function that gets executed while running the query to log the sql.
* @return {Promise<this>}
*/
Instance.prototype.reload = function(options) {
  options = _.defaults({}, options, {
    where: this.where(),
    limit: 1,
    include: this.$options.include || null
  });

  return this.Model.findOne(options).bind(this).then(function(reload) {
    this.set(reload.dataValues, {
      raw: true,
      reset: true && !options.attributes
    });
  }).return(this);
};

/*
 * Validate the attribute of this instance according to validation rules set in the model definition.
 *
 * Emits null if and only if validation successful; otherwise an Error instance containing { field name : [error msgs] } entries.
 *
 * @param {Object} [options] Options that are passed to the validator
 * @param {Array} [options.skip] An array of strings. All properties that are in this array will not be validated
 * @see {InstanceValidator}
 *
 * @return {Promise<undefined|Errors.ValidationError>}
 */
Instance.prototype.validate = function(options) {
  return new InstanceValidator(this, options).validate();
};

Instance.prototype.hookValidate = function(options) {
  return new InstanceValidator(this, options).hookValidate();
};

/**
 * This is the same as calling `set` and then calling `save`.
 *
 * @see {Instance#set}
 * @see {Instance#save}
 * @param {Object} updates See `set`
 * @param {Object} options See `save`
 *
 * @return {Promise<this>}
 * @alias updateAttributes
 */
Instance.prototype.update = function(values, options) {
  var changedBefore = this.changed() || []
    , sideEffects
    , fields
    , setOptions;

  options = options || {};
  if (Array.isArray(options)) options = {fields: options};

  setOptions = this.$Model.$optClone(options);
  setOptions.attributes = options.fields;
  this.set(values, setOptions);

  // Now we need to figure out which fields were actually affected by the setter.
  sideEffects = _.without.apply(this, [this.changed() || []].concat(changedBefore));
  fields = _.union(Object.keys(values), sideEffects);

  if (!options.fields) {
    options.fields = _.intersection(fields, this.changed());
    options.defaultFields = options.fields;
  }

  return this.save(options);
};
Instance.prototype.updateAttributes = Instance.prototype.update;

/**
 * Destroy the row corresponding to this instance. Depending on your setting for paranoid, the row will either be completely deleted, or have its deletedAt timestamp set to the current time.
 *
 * @param {Object}      [options={}]
 * @param {Boolean}     [options.force=false] If set to true, paranoid models will actually be deleted
 * @param {Function}    [options.logging=false] A function that gets executed while running the query to log the sql.
 * @param {Transaction} [options.transaction]
 *
 * @return {Promise<undefined>}
 */

Instance.prototype.destroy = function(options) {
  options = Utils._.extend({
    hooks: true,
    force: false
  }, options);

  return Promise.bind(this).then(function() {
    // Run before hook
    if (options.hooks) {
      return this.Model.runHooks('beforeDestroy', this, options);
    }
  }).then(function() {
    var where;

    if (this.Model._timestampAttributes.deletedAt && options.force === false) {
      this.setDataValue(this.Model._timestampAttributes.deletedAt, new Date());
      return this.save(_.extend({}, options, {hooks : false}));
    } else {
      where = {};
      var primaryKeys = this.Model.primaryKeyAttributes;
      for(var i = 0; i < primaryKeys.length; i++) {
          where[this.Model.rawAttributes[primaryKeys[i]].field] = this.get(primaryKeys[i], { raw: true });
      }
      return this.sequelize.getQueryInterface().delete(this, this.Model.getTableName(options), where, _.defaults(options, { type: QueryTypes.DELETE,limit: null}));
    }
  }).tap(function() {
    // Run after hook
    if (options.hooks) {
      return this.Model.runHooks('afterDestroy', this, options);
    }
  }).then(function(result) {
    return result;
  });
};

/**
 * Restore the row corresponding to this instance. Only available for paranoid models.
 *
 * @param {Object}      [options={}]
 * @param {Function}    [options.logging=false] A function that gets executed while running the query to log the sql.
 * @param {Transaction} [options.transaction]
 *
 * @return {Promise<undefined>}
 */
Instance.prototype.restore = function(options) {
  if (!this.Model._timestampAttributes.deletedAt) throw new Error('Model is not paranoid');

  options = Utils._.extend({
    hooks: true,
    force: false
  }, options);

  return Promise.bind(this).then(function() {
    // Run before hook
    if (options.hooks) {
      return this.Model.runHooks('beforeRestore', this, options);
    }
  }).then(function() {
    this.setDataValue(this.Model._timestampAttributes.deletedAt, null);
    return this.save(_.extend({}, options, {hooks : false, omitNull : false}));
  }).tap(function() {
    // Run after hook
    if (options.hooks) {
      return this.Model.runHooks('afterRestore', this, options);
    }
  });
};

/**
 * Increment the value of one or more columns. This is done in the database, which means it does not use the values currently stored on the Instance. The increment is done using a
 * ```sql
 * SET column = column + X
 * ```
 * query. To get the correct value after an increment into the Instance you should do a reload.
 *
 *```js
 * instance.increment('number') // increment number by 1
 * instance.increment(['number', 'count'], { by: 2 }) // increment number and count by 2
 * instance.increment({ answer: 42, tries: 1}, { by: 2 }) // increment answer by 42, and tries by 1.
 *                                                        // `by` is ignored, since each column has its own value
 * ```
 *
 * @see {Instance#reload}
 * @param {String|Array|Object} fields If a string is provided, that column is incremented by the value of `by` given in options. If an array is provided, the same is true for each column. If and object is provided, each column is incremented by the value given.
 * @param {Object} [options]
 * @param {Integer} [options.by=1] The number to increment by
 * @param {Function} [options.logging=false] A function that gets executed while running the query to log the sql.
 * @param {Transaction} [options.transaction]
 *
 * @return {Promise<this>}
 */
Instance.prototype.increment = function(fields, options) {
  var identifier = this.where()
    , updatedAtAttr = this.Model._timestampAttributes.updatedAt
    , values = {}
    , where;

  if (identifier) {
    for (var attrName in identifier) {
      // Field name mapping
      var rawAttribute = this.Model.rawAttributes[attrName];
      if (rawAttribute.field && rawAttribute.field !== rawAttribute.fieldName) {
        identifier[this.Model.rawAttributes[attrName].field] = identifier[attrName];
        delete identifier[attrName];
      }
    }
  }

  options = _.defaults({}, options, {
    by: 1,
    attributes: {},
    where: {}
  });

  where = _.extend({}, options.where, identifier);

  if (Utils._.isString(fields)) {
    values[fields] = options.by;
  } else if (Utils._.isArray(fields)) {
    Utils._.each(fields, function(field) {
      values[field] = options.by;
    });
  } else { // Assume fields is key-value pairs
    values = fields;
  }

  if (updatedAtAttr && !values[updatedAtAttr]) {
    options.attributes[updatedAtAttr] = this.Model.$getDefaultTimestamp(updatedAtAttr) || Utils.now(this.sequelize.options.dialect);
  }

  Object.keys(values).forEach(function(attr) {
    // Field name mapping
    if (this.Model.rawAttributes[attr] && this.Model.rawAttributes[attr].field && this.Model.rawAttributes[attr].field !== attr) {
      values[this.Model.rawAttributes[attr].field] = values[attr];
      delete values[attr];
    }
  }, this);

  return this.sequelize.getQueryInterface().increment(this, this.Model.getTableName(options), values, where, options).return(this);
};

/**
 * Decrement the value of one or more columns. This is done in the database, which means it does not use the values currently stored on the Instance. The decrement is done using a
 * ```sql
 * SET column = column - X
 * ```
 * query. To get the correct value after an decrement into the Instance you should do a reload.
 *
 * ```js
 * instance.decrement('number') // decrement number by 1
 * instance.decrement(['number', 'count'], { by: 2 }) // decrement number and count by 2
 * instance.decrement({ answer: 42, tries: 1}, { by: 2 }) // decrement answer by 42, and tries by 1.
 *                                                        // `by` is ignored, since each column has its own value
 * ```
 *
 * @see {Instance#reload}
 * @param {String|Array|Object} fields If a string is provided, that column is decremented by the value of `by` given in options. If an array is provided, the same is true for each column. If and object is provided, each column is decremented by the value given
 * @param {Object} [options]
 * @param {Integer} [options.by=1] The number to decrement by
 * @param {Function} [options.logging=false] A function that gets executed while running the query to log the sql.
 * @param {Transaction} [options.transaction]
 *
 * @return {Promise}
 */
Instance.prototype.decrement = function(fields, options) {
  options = _.defaults({}, options, {
    by: 1
  });

  if (!Utils._.isString(fields) && !Utils._.isArray(fields)) { // Assume fields is key-value pairs
    Utils._.each(fields, function(value, field) {
      fields[field] = -value;
    });
  }

  options.by = 0 - options.by;

  return this.increment(fields, options);
};

/**
 * Check whether all values of this and `other` Instance are the same
 *
 * @param {Instance} other
 * @return {Boolean}
 */
Instance.prototype.equals = function(other) {
  var result = true;

  if (!other || !other.dataValues) {
    return false;
  }

  Utils._.each(this.dataValues, function(value, key) {
    if (Utils._.isDate(value) && Utils._.isDate(other.dataValues[key])) {
      result = result && (value.getTime() === other.dataValues[key].getTime());
    } else {
      result = result && (value === other.dataValues[key]);
    }
  });

  return result;
};

/**
 * Check if this is eqaul to one of `others` by calling equals
 *
 * @param {Array} others
 * @return {Boolean}
 */
Instance.prototype.equalsOneOf = function(others) {
  var self = this;

  return _.any(others, function(other) {
    return self.equals(other);
  });
};

Instance.prototype.setValidators = function(attribute, validators) {
  this.validators[attribute] = validators;
};

/**
 * Convert the instance to a JSON representation. Proxies to calling `get` with no keys. This means get all values gotten from the DB, and apply all custom getters.
 *
 * @see {Instance#get}
 * @return {object}
 */
Instance.prototype.toJSON = function() {
  return this.get({
    plain: true
  });
};

module.exports = Instance;<|MERGE_RESOLUTION|>--- conflicted
+++ resolved
@@ -312,11 +312,7 @@
     } else {
       // Check if we have included models, and if this key matches the include model names/aliases
 
-<<<<<<< HEAD
-      if (this.$options && this.$options.include && this.$options.includeNames.indexOf(key) !== -1 && value) {
-=======
-      if (this.options && this.options.include && this.options.includeNames.indexOf(key) !== -1) {
->>>>>>> 5a1ded70
+      if (this.$options && this.$options.include && this.$options.includeNames.indexOf(key) !== -1) {
         // Pass it on to the include handler
         this._setInclude(key, value, options);
         return;
