var Utils = require("../../utils")
  , SqlString = require("../../sql-string")
  , daoFactory = require("../../dao-factory")

module.exports = (function() {
  var QueryGenerator = {
    addSchema: function(opts) {
      throwMethodUndefined('addSchema')
    },

    /*
      Returns a query for creating a table.
      Parameters:
        - tableName: Name of the new table.
        - attributes: An object with containing attribute-attributeType-pairs.
                      Attributes should have the format:
                      {attributeName: type, attr2: type2}
                      --> e.g. {title: 'VARCHAR(255)'}
        - options: An object with options.
                   Defaults: { engine: 'InnoDB', charset: null }
    */
    createTableQuery: function(tableName, attributes, options) {
      throwMethodUndefined('createTableQuery')
    },

    /*
      Returns a query for dropping a table.
    */
    dropTableQuery: function(tableName, options) {
      throwMethodUndefined('dropTableQuery')
    },

    /*
      Returns a rename table query.
      Parameters:
        - originalTableName: Name of the table before execution.
        - futureTableName: Name of the table after execution.
    */
    renameTableQuery: function(before, after) {
      var query = "ALTER TABLE <%= before %> RENAME TO <%= after %>;"
      return Utils._.template(query)({
        before: this.quoteTable(before),
        after: this.quoteTable(after)
      })
    },

    /*
      Returns a query, which gets all available table names in the database.
    */
    showTablesQuery: function() {
      throwMethodUndefined('showTablesQuery')
    },

    /*
      Returns a query, which adds an attribute to an existing table.
      Parameters:
        - tableName: Name of the existing table.
        - attributes: A hash with attribute-attributeOptions-pairs.
          - key: attributeName
          - value: A hash with attribute specific options:
            - type: DataType
            - defaultValue: A String with the default value
            - allowNull: Boolean
    */
    addColumnQuery: function(tableName, attributes) {
      throwMethodUndefined('addColumnQuery')
    },

    /*
      Returns a query, which removes an attribute from an existing table.
      Parameters:
        - tableName: Name of the existing table
        - attributeName: Name of the obsolete attribute.
    */
    removeColumnQuery: function(tableName, attributeName) {
      throwMethodUndefined('removeColumnQuery')
    },

    /*
      Returns a query, which modifies an existing attribute from a table.
      Parameters:
        - tableName: Name of the existing table.
        - attributes: A hash with attribute-attributeOptions-pairs.
          - key: attributeName
          - value: A hash with attribute specific options:
            - type: DataType
            - defaultValue: A String with the default value
            - allowNull: Boolean
    */
    changeColumnQuery: function(tableName, attributes) {
      throwMethodUndefined('changeColumnQuery')
    },

    /*
      Returns a query, which renames an existing attribute.
      Parameters:
        - tableName: Name of an existing table.
        - attrNameBefore: The name of the attribute, which shall be renamed.
        - attrNameAfter: The name of the attribute, after renaming.
    */
    renameColumnQuery: function(tableName, attrNameBefore, attrNameAfter) {
      throwMethodUndefined('renameColumnQuery')
    },

    /*
      Returns an insert into command. Parameters: table name + hash of attribute-value-pairs.
    */
    insertQuery: function(table, valueHash, modelAttributes) {
      var query
        , valueQuery          = "INSERT INTO <%= table %> (<%= attributes %>) VALUES (<%= values %>)"
        , emptyQuery          = "INSERT INTO <%= table %>"
        , fields              = []
        , values              = []
        , key
        , value

      if (this._dialect.supports['DEFAULT VALUES']) {
        emptyQuery += " DEFAULT VALUES"
      } else if (this._dialect.supports['VALUES ()']) {
        emptyQuery += " VALUES ()"
      }

      if (this._dialect.supports['RETURNING']) {
        valueQuery += " RETURNING *"
        emptyQuery += " RETURNING *"
      }

      valueHash = Utils.removeNullValuesFromHash(valueHash, this.options.omitNull)

      for (key in valueHash) {
        if (valueHash.hasOwnProperty(key)) {
          value = valueHash[key]
          fields.push(this.quoteIdentifier(key))

          // SERIALS' can't be NULL in postgresql, use DEFAULT where supported
          if (modelAttributes && modelAttributes[key] && modelAttributes[key].autoIncrement === true && !value) {
            if (this._dialect.supports['DEFAULT']) {
              values.push('DEFAULT')
            } else {
              values.push(this.escape(null))
            }
          } else {
            values.push(this.escape(value, (modelAttributes && modelAttributes[key]) || undefined))
          }
        }
      }

      var replacements  = {
        table:      this.quoteTable(table),
        attributes: fields.join(","),
        values:     values.join(",")
      }

      query = (replacements.attributes.length ? valueQuery : emptyQuery) + ";"

      return Utils._.template(query)(replacements)
    },
    /*
      Returns an insert into command for multiple values.
      Parameters: table name + list of hashes of attribute-value-pairs.
    */
    bulkInsertQuery: function(tableName, attrValueHashes) {
      throwMethodUndefined('bulkInsertQuery')
    },

    /*
      Returns an update query.
      Parameters:
        - tableName -> Name of the table
        - values -> A hash with attribute-value-pairs
        - where -> A hash with conditions (e.g. {name: 'foo'})
                   OR an ID as integer
                   OR a string with conditions (e.g. 'name="foo"').
                   If you use a string, you have to escape it on your own.
    */
    updateQuery: function(tableName, attrValueHash, where, options, attributes) {
      options = options || {}

      attrValueHash = Utils.removeNullValuesFromHash(attrValueHash, this.options.omitNull, options)

      var query
        , values = []

      query = "UPDATE <%= table %> SET <%= values %> WHERE <%= where %>"
      if (this._dialect.supports['RETURNING'] && (options.returning || options.returning === undefined)) {
        query += " RETURNING *"
      }

      for (var key in attrValueHash) {
        var value = attrValueHash[key]
        values.push(this.quoteIdentifier(key) + "=" + this.escape(value, (!!attributes && !!attributes[key] ? attributes[key] : undefined)))
      }

      var replacements = {
        table:  this.quoteTable(tableName),
        values: values.join(","),
        where:  this.getWhereConditions(where)
      }

      return Utils._.template(query)(replacements)
    },

    /*
      Returns a deletion query.
      Parameters:
        - tableName -> Name of the table
        - where -> A hash with conditions (e.g. {name: 'foo'})
                   OR an ID as integer
                   OR a string with conditions (e.g. 'name="foo"').
                   If you use a string, you have to escape it on your own.
      Options:
        - limit -> Maximaum count of lines to delete
        - truncate -> boolean - whether to use an 'optimized' mechanism (i.e. TRUNCATE) if available,
                                note that this should not be the default behaviour because TRUNCATE does not
                                always play nicely (e.g. InnoDB tables with FK constraints)
                                (@see http://dev.mysql.com/doc/refman/5.6/en/truncate-table.html).
                                Note that truncate must ignore limit and where
    */
    deleteQuery: function(tableName, where, options) {
      throwMethodUndefined('deleteQuery')
    },

    /*
      Returns a bulk deletion query.
      Parameters:
        - tableName -> Name of the table
        - where -> A hash with conditions (e.g. {name: 'foo'})
                   OR an ID as integer
                   OR a string with conditions (e.g. 'name="foo"').
                   If you use a string, you have to escape it on your own.
    */
    bulkDeleteQuery: function(tableName, where, options) {
      throwMethodUndefined('bulkDeleteQuery')
    },

    /*
      Returns an update query.
      Parameters:
        - tableName -> Name of the table
        - values -> A hash with attribute-value-pairs
        - where -> A hash with conditions (e.g. {name: 'foo'})
                   OR an ID as integer
                   OR a string with conditions (e.g. 'name="foo"').
                   If you use a string, you have to escape it on your own.
    */
    incrementQuery: function(tableName, attrValueHash, where, options) {
      attrValueHash = Utils.removeNullValuesFromHash(attrValueHash, this.options.omitNull)

      var query
        , values = []

      query = "UPDATE <%= table %> SET <%= values %> WHERE <%= where %>"
      if (this._dialect.supports['RETURNING']) {
        query += " RETURNING *"
      }

      for (var key in attrValueHash) {
        var value = attrValueHash[key]
        values.push(this.quoteIdentifier(key) + "=" + this.quoteIdentifier(key) + " + " + this.escape(value))
      }

      options = options || {}
      for (var key in options) {
        var value = options[key];
        values.push(this.quoteIdentifier(key) + "=" + this.escape(value))
      }

      var replacements = {
        table:  this.quoteIdentifiers(tableName),
        values: values.join(","),
        where:  this.getWhereConditions(where)
      }

      return Utils._.template(query)(replacements)
    },

    /*
      Returns an add index query.
      Parameters:
        - tableName -> Name of an existing table.
        - attributes:
            An array of attributes as string or as hash.
            If the attribute is a hash, it must have the following content:
              - attribute: The name of the attribute/column
              - length: An integer. Optional
              - order: 'ASC' or 'DESC'. Optional
        - options:
          - indicesType: UNIQUE|FULLTEXT|SPATIAL
          - indexName: The name of the index. Default is <tableName>_<attrName1>_<attrName2>
          - parser
    */
    addIndexQuery: function(tableName, attributes, options) {
      throwMethodUndefined('addIndexQuery')
    },

    /*
      Returns an show index query.
      Parameters:
        - tableName: Name of an existing table.
        - options:
          - database: Name of the database.
    */
    showIndexQuery: function(tableName, options) {
      throwMethodUndefined('showIndexQuery')
    },

    /*
      Returns a remove index query.
      Parameters:
        - tableName: Name of an existing table.
        - indexNameOrAttributes: The name of the index as string or an array of attribute names.
    */
    removeIndexQuery: function(tableName, indexNameOrAttributes) {
      throwMethodUndefined('removeIndexQuery')
    },

    /*
      This method transforms an array of attribute hashes into equivalent
      sql attribute definition.
    */
    attributesToSQL: function(attributes) {
      throwMethodUndefined('attributesToSQL')
    },

    /*
      Returns all auto increment fields of a factory.
    */
    findAutoIncrementField: function(factory) {
      throwMethodUndefined('findAutoIncrementField')
    },

    /*
      Quote an object based on its type. This is a more general version of quoteIdentifiers
      Strings: should proxy to quoteIdentifiers
      Arrays:
        * Expects array in the form: [<model> (optional), <model> (optional),... String, String (optional)]
          Each <model> can be a daoFactory or an object {model: DaoFactory, as: String}, matching include
        * Zero or more models can be included in the array and are used to trace a path through the tree of
          included nested associations. This produces the correct table name for the ORDER BY/GROUP BY SQL
          and quotes it.
        * If a single string is appended to end of array, it is quoted.
          If two strings appended, the 1st string is quoted, the 2nd string unquoted.
      Objects:
        * If raw is set, that value should be returned verbatim, without quoting
        * If fn is set, the string should start with the value of fn, starting paren, followed by
          the values of cols (which is assumed to be an array), quoted and joined with ', ',
          unless they are themselves objects
        * If direction is set, should be prepended

      Currently this function is only used for ordering / grouping columns and Sequelize.col(), but it could
      potentially also be used for other places where we want to be able to call SQL functions (e.g. as default values)
    */
    quote: function(obj, parent, force) {
      if (Utils._.isString(obj)) {
        return this.quoteIdentifiers(obj, force)
      } else if (Array.isArray(obj)) {
        // loop through array, adding table names of models to quoted
        // (checking associations to see if names should be singularised or not)
        var tableNames = []
          , parentAssociation
          , len = obj.length
        for (var i = 0; i < len - 1; i++) {
          var item = obj[i]
          if (Utils._.isString(item) || item instanceof Utils.fn || item instanceof Utils.col || item instanceof Utils.literal || item instanceof Utils.cast || 'raw' in item) {
            break
          }

          var model, as
          if (item instanceof daoFactory) {
            model = item
          } else {
            model = item.model
            as = item.as
          }

          // check if model provided is through table
          var association
          if (!as && parentAssociation && parentAssociation.through === model) {
            association = {as: Utils.singularize(model.tableName, model.options.language)}
          } else {
            // find applicable association for linking parent to this model
            association = parent.getAssociation(model, as)
          }

          if (association) {
            tableNames[i] = association.as
            parent = model
            parentAssociation = association
          } else {
            tableNames[i] = model.tableName
            throw new Error('\'' + tableNames.join('.') + '\' in order / group clause is not valid association')
          }
        }

        // add 1st string as quoted, 2nd as unquoted raw
        var sql = (i > 0 ? this.quoteIdentifier(tableNames.join('.')) + '.' : '') + this.quote(obj[i], parent, force)
        if (i < len - 1) {
          sql += ' ' + obj[i + 1]
        }
        return sql
      } else if (obj instanceof Utils.fn || obj instanceof Utils.col || obj instanceof Utils.literal || obj instanceof Utils.cast) {
        return obj.toString(this)
      } else if (Utils._.isObject(obj) && 'raw' in obj) {
        return obj.raw
      } else {
        throw new Error('Unknown structure passed to order / group: ' + JSON.stringify(obj))
      }
    },

    /*
     Create a trigger
     */
    createTrigger: function(tableName, triggerName, timingType, fireOnArray, functionName, functionParams,
        optionsArray) {
      throwMethodUndefined('createTrigger')
    },

    /*
     Drop a trigger
     */
    dropTrigger: function(tableName, triggerName) {
      throwMethodUndefined('dropTrigger')
    },

    /*
     Rename a trigger
     */
    renameTrigger: function(tableName, oldTriggerName, newTriggerName) {
      throwMethodUndefined('renameTrigger')
    },

    /*
     Create a function
     */
    createFunction: function(functionName, params, returnType, language, body, options) {
      throwMethodUndefined('createFunction')
    },

    /*
     Drop a function
     */
    dropFunction: function(functionName, params) {
      throwMethodUndefined('dropFunction')
    },

    /*
     Rename a function
     */
    renameFunction: function(oldFunctionName, params, newFunctionName) {
      throwMethodUndefined('renameFunction')
    },

    /*
      Escape an identifier (e.g. a table or attribute name)
    */
    quoteIdentifier: function(identifier, force) {
      throwMethodUndefined('quoteIdentifier')
    },

    /*
      Split an identifier into .-separated tokens and quote each part
    */
    quoteIdentifiers: function(identifiers, force) {
      throwMethodUndefined('quoteIdentifiers')
    },

    /*
      Escape a value (e.g. a string, number or date)
    */
    escape: function(value, field) {
      if (value instanceof Utils.fn || value instanceof Utils.col || value instanceof Utils.literal || value instanceof Utils.cast) {
        return value.toString(this)
      } else {
        return SqlString.escape(value, false, null, this.dialect, field)
      }
    },

    /**
     * Generates an SQL query that returns all foreign keys of a table.
     *
     * @param  {String} tableName  The name of the table.
     * @param  {String} schemaName The name of the schema.
     * @return {String}            The generated sql query.
     */
    getForeignKeysQuery: function(tableName, schemaName) {
      throwMethodUndefined('getForeignKeysQuery')
    },

    /**
     * Generates an SQL query that removes a foreign key from a table.
     *
     * @param  {String} tableName  The name of the table.
     * @param  {String} foreignKey The name of the foreign key constraint.
     * @return {String}            The generated sql query.
     */
    dropForeignKeyQuery: function(tableName, foreignKey) {
      throwMethodUndefined('dropForeignKeyQuery')
    },


    /*
      Returns a query for selecting elements in the table <tableName>.
      Options:
        - attributes -> An array of attributes (e.g. ['name', 'birthday']). Default: *
        - where -> A hash with conditions (e.g. {name: 'foo'})
                   OR an ID as integer
                   OR a string with conditions (e.g. 'name="foo"').
                   If you use a string, you have to escape it on your own.
        - order -> e.g. 'id DESC'
        - group
        - limit -> The maximum count you want to get.
        - offset -> An offset value to start from. Only useable with limit!
    */

    selectQuery: function(tableName, options, Model) {
      // Enter and change at your own peril -- Mick Hansen

      options = options || {}

      var table               = null
        , self                = this
        , query
        , limit               = options.limit
        , mainQueryItems      = []
        , mainAttributes      = options.attributes
        , mainJoinQueries     = []
        // We'll use a subquery if we have hasMany associations and a limit and a filtered/required association
        , subQuery            = limit && (options.hasIncludeWhere || options.hasIncludeRequired || options.hasMultiAssociation)
        , subQueryItems       = []
        , subQueryAttributes  = null
        , subJoinQueries      = []

      // Escape table
      options.table = table = !Array.isArray(tableName) ? this.quoteIdentifiers(tableName) : tableName.map(function(t) {
        return this.quoteIdentifiers(t)
      }.bind(this)).join(", ")

      if (subQuery && mainAttributes) {
        if (Model.hasPrimaryKeys) {
          Model.primaryKeyAttributes.forEach(function(keyAtt){
            if(mainAttributes.indexOf(keyAtt) == -1){
              mainAttributes.push(keyAtt)
            }
          })
        } else {
          mainAttributes.push("id")
        }          
      }

      // Escape attributes
      mainAttributes = mainAttributes && mainAttributes.map(function(attr){
        var addTable = true

        if (attr instanceof Utils.literal) {
          return attr.toString(this)
        }

        if (attr instanceof Utils.fn || attr instanceof Utils.col) {
          return attr.toString(self)
        }

        if(Array.isArray(attr) && attr.length == 2) {
          if (attr[0] instanceof Utils.fn || attr[0] instanceof Utils.col) {
            attr[0] = attr[0].toString(self)
            addTable = false
          }
          attr = [attr[0], this.quoteIdentifier(attr[1])].join(' as ')
        } else {
          attr = attr.indexOf(Utils.TICK_CHAR) < 0 && attr.indexOf('"') < 0 ? this.quoteIdentifiers(attr) : attr
        }

        if (options.include && attr.indexOf('.') === -1 && addTable) {
          attr = this.quoteIdentifier(options.table) + '.' + attr
        }

        return attr
      }.bind(this))

      // If no attributes specified, use *
      mainAttributes = mainAttributes || (options.include ? [options.table+'.*'] : ['*'])

      // If subquery, we ad the mainAttributes to the subQuery and set the mainAttributes to select * from subquery
      if (subQuery) {
        // We need primary keys
        subQueryAttributes = mainAttributes
        mainAttributes = [options.table+'.*']
      }

      if (options.include) {
        var generateJoinQueries = function(include, parentTable) {
          var table         = include.daoFactory.tableName
            , as            = include.as
            , joinQueryItem = ""
            , joinQueries = {
              mainQuery: [],
              subQuery: []
            }
            , attributes
            , association   = include.association
            , through       = include.through
            , joinType      = include.required ? ' INNER JOIN ' : ' LEFT OUTER JOIN '
            , includeWhere  = {}
            , whereOptions  = Utils._.clone(options)

          whereOptions.keysEscaped = true

          if (tableName !== parentTable) {
            as = parentTable+'.'+include.as
          }

          // includeIgnoreAttributes is used by aggregate functions
          if (options.includeIgnoreAttributes !== false) {
            attributes  = include.attributes.map(function(attr) {
              return self.quoteIdentifier(as) + "." + self.quoteIdentifier(attr) + " AS " + self.quoteIdentifier(as + "." + attr)
            })

            if (include.subQuery && subQuery) {
              subQueryAttributes = subQueryAttributes.concat(attributes)
            } else {
              mainAttributes = mainAttributes.concat(attributes)
            }
          }

          if (through) {
            var throughTable      = through.daoFactory.tableName
              , throughAs         = as + "." + through.as
              , throughAttributes = through.attributes.map(function(attr) {
                return self.quoteIdentifier(throughAs) + "." + self.quoteIdentifier(attr) + " AS " + self.quoteIdentifier(throughAs + "." + attr)
              })
              , primaryKeysSource = association.source.primaryKeyAttributes
              , tableSource       = parentTable
              , identSource       = association.identifier
              , attrSource        = primaryKeysSource[0]
              , where

              , primaryKeysTarget = association.target.primaryKeyAttributes
              , tableTarget       = as
              , identTarget       = association.foreignIdentifier
              , attrTarget        = primaryKeysTarget[0]

              , sourceJoinOn
              , targetJoinOn
              , targetWhere

            if (options.includeIgnoreAttributes !== false) {
              // Through includes are always hasMany, so we need to add the attributes to the mainAttributes no matter what (Real join will never be executed in subquery)
              mainAttributes = mainAttributes.concat(throughAttributes)
            }

            // Filter statement for left side of through
            // Used by both join and subquery where
            sourceJoinOn = self.quoteIdentifier(tableSource) + "." + self.quoteIdentifier(attrSource) + " = "
              sourceJoinOn += self.quoteIdentifier(throughAs) + "." + self.quoteIdentifier(identSource)

            // Filter statement for right side of through
            // Used by both join and subquery where
            targetJoinOn = self.quoteIdentifier(tableTarget) + "." + self.quoteIdentifier(attrTarget) + " = "
              targetJoinOn += self.quoteIdentifier(throughAs) + "." + self.quoteIdentifier(identTarget)

            // Generate join SQL for left side of through
            joinQueryItem += joinType + self.quoteIdentifier(throughTable) + " AS " + self.quoteIdentifier(throughAs) + " ON "
              joinQueryItem += sourceJoinOn

            // Generate join SQL for right side of through
            joinQueryItem += joinType + self.quoteIdentifier(table) + " AS " + self.quoteIdentifier(as) + " ON "
              joinQueryItem += targetJoinOn


            if (include.where) {
              targetWhere = self.getWhereConditions(include.where, self.sequelize.literal(self.quoteIdentifier(as)), include.daoFactory, whereOptions)
              joinQueryItem += " AND "+ targetWhere
              if (subQuery) {
                if (!options.where) options.where = {}

                // Creating the as-is where for the subQuery, checks that the required association exists
                var _where = "(";
                  _where += "SELECT "+self.quoteIdentifier(identSource)+" FROM " + self.quoteIdentifier(throughTable) + " AS " + self.quoteIdentifier(throughAs);
                  _where += joinType + self.quoteIdentifier(table) + " AS " + self.quoteIdentifier(as) + " ON "+targetJoinOn;
                  _where += " WHERE " + sourceJoinOn + " AND " + targetWhere + " LIMIT 1"
                _where += ")";
                _where += " IS NOT NULL"

                options.where["__"+throughAs] = self.sequelize.asIs(_where)
              }
            }
          } else {
            var primaryKeysLeft = association.associationType === 'BelongsTo' ? association.target.primaryKeyAttributes : include.association.source.primaryKeyAttributes
              , tableLeft       = association.associationType === 'BelongsTo' ? as : parentTable
              , attrLeft        = primaryKeysLeft[0]
              , tableRight      = association.associationType === 'BelongsTo' ? parentTable : as
              , attrRight       = association.identifier
              , where

            // Filter statement
            // Used by both join and subquery where

            if (subQuery && !include.subQuery && include.parent.subQuery) {
              where = self.quoteIdentifier(tableLeft + "." + attrLeft) + " = "
            } else {
              where = self.quoteIdentifier(tableLeft) + "." + self.quoteIdentifier(attrLeft) + " = "
            }
            where += self.quoteIdentifier(tableRight) + "." + self.quoteIdentifier(attrRight)

            // Generate join SQL
            joinQueryItem += joinType + self.quoteIdentifier(table) + " AS " + self.quoteIdentifier(as) + " ON "
              joinQueryItem += where

            if (include.where) {
              joinQueryItem += " AND "+self.getWhereConditions(include.where, self.sequelize.literal(self.quoteIdentifier(as)), include.daoFactory, whereOptions)

              // If its a multi association we need to add a where query to the main where (executed in the subquery)
              if (subQuery && association.isMultiAssociation) {
                if (!options.where) options.where = {}
                // Creating the as-is where for the subQuery, checks that the required association exists
                options.where["__"+as] = self.sequelize.asIs("(SELECT "+self.quoteIdentifier(attrRight)+" FROM " + self.quoteIdentifier(tableRight) + " WHERE " + where + " LIMIT 1) IS NOT NULL")
              }
            }
          }

          if (include.subQuery && subQuery) {
            joinQueries.subQuery.push(joinQueryItem);
          } else {
            joinQueries.mainQuery.push(joinQueryItem);
          }

          if (include.include) {
            include.include.forEach(function(childInclude) {
              if (childInclude._pseudo) return
              var childJoinQueries = generateJoinQueries(childInclude, as)

              if (childInclude.subQuery && subQuery) {
                joinQueries.subQuery = joinQueries.subQuery.concat(childJoinQueries.subQuery)
              } else {
                joinQueries.mainQuery = joinQueries.mainQuery.concat(childJoinQueries.mainQuery)
              }
            }.bind(this))
          }
          return joinQueries
        }

        // Loop through includes and generate subqueries
        options.include.forEach(function(include) {
          var joinQueries = generateJoinQueries(include, tableName)

          subJoinQueries = subJoinQueries.concat(joinQueries.subQuery)
          mainJoinQueries = mainJoinQueries.concat(joinQueries.mainQuery)
        }.bind(this))
      }

      // If using subQuery select defined subQuery attributes and join subJoinQueries
      if (subQuery) {
        subQueryItems.push("SELECT " + subQueryAttributes.join(', ') + " FROM " + options.table)
        subQueryItems.push(subJoinQueries.join(''))

      // Else do it the reguar way
      } else {
        mainQueryItems.push("SELECT " + mainAttributes.join(', ') + " FROM " + options.table)
        mainQueryItems.push(mainJoinQueries.join(''))
      }

      // Add WHERE to sub or main query
      if (options.hasOwnProperty('where')) {
        options.where = this.getWhereConditions(options.where, tableName, Model, options)
        if (subQuery) {
          subQueryItems.push(" WHERE " + options.where)
        } else {
          mainQueryItems.push(" WHERE " + options.where)
        }
      }

      // Add GROUP BY to sub or main query
      if (options.group) {
        options.group = Array.isArray(options.group) ? options.group.map(function (t) { return this.quote(t, Model) }.bind(this)).join(', ') : options.group
        if (subQuery) {
          subQueryItems.push(" GROUP BY " + options.group)
        } else {
          mainQueryItems.push(" GROUP BY " + options.group)
        }
      }
      
      // Add HAVING to sub or main query
      if (options.hasOwnProperty('having')) {
        options.having = this.getWhereConditions(options.having, tableName, Model, options, false)
        if (subQuery) {
          subQueryItems.push(" HAVING " + options.having)
        } else {
          mainQueryItems.push(" HAVING " + options.having)
        }
      }

      // Add ORDER to sub or main query
      if (options.order) {
        var mainQueryOrder = [];
        var subQueryOrder = [];

        if (Array.isArray(options.order)) {
          options.order.forEach(function (t) {
<<<<<<< HEAD
            if (subQuery && !(t[0] instanceof daoFactory)) {
              subQueryOrder.push(this.quote(t, Model))
=======
            if (subQuery && !(t[0] instanceof daoFactory) && !(t[0].model instanceof daoFactory)) {
              subQueryOrder.push(this.quote(t, factory))
>>>>>>> ec7ef9a5
            }
            mainQueryOrder.push(this.quote(t, Model))
          }.bind(this))
        } else {
          mainQueryOrder.push(options.order)
        }
        
        if (mainQueryOrder.length) {
          mainQueryItems.push(" ORDER BY " + mainQueryOrder.join(', '))
        }
        if (subQueryOrder.length) {
          subQueryItems.push(" ORDER BY " + subQueryOrder.join(', '))
        }
      }

      var limitOrder = this.addLimitAndOffset(options, query)

      // Add LIMIT, OFFSET to sub or main query
      if (limitOrder) {
        if (subQuery) {
          subQueryItems.push(limitOrder)
        } else {
          mainQueryItems.push(limitOrder)
        }
      }

      // If using subQuery, select attributes from wrapped subQuery and join out join tables
      if (subQuery) {
        query = "SELECT " + mainAttributes.join(', ') + " FROM ("
          query += subQueryItems.join('')
        query += ") AS "+options.table
        query += mainJoinQueries.join('')
        query += mainQueryItems.join('')
      } else {
        query = mainQueryItems.join('')
      }

      query += ";";

      return query
    },

    /**
     * Returns a query that starts a transaction.
     *
     * @param  {Boolean} value A boolean that states whether autocommit shall be done or not.
     * @return {String}        The generated sql query.
     */
    setAutocommitQuery: function(value) {
      return "SET autocommit = " + (!!value ? 1 : 0) + ";"
    },

    setIsolationLevelQuery: function(value) {
      return "SET SESSION TRANSACTION ISOLATION LEVEL " + value + ";"
    },

    /**
     * Returns a query that starts a transaction.
     *
     * @param  {Object} options An object with options.
     * @return {String}         The generated sql query.
     */
    startTransactionQuery: function(options) {
      return "START TRANSACTION;"
    },

    /**
     * Returns a query that commits a transaction.
     *
     * @param  {Object} options An object with options.
     * @return {String}         The generated sql query.
     */
    commitTransactionQuery: function(options) {
      return "COMMIT;"
    },

    /**
     * Returns a query that rollbacks a transaction.
     *
     * @param  {Object} options An object with options.
     * @return {String}         The generated sql query.
     */
    rollbackTransactionQuery: function(options) {
      return "ROLLBACK;"
    },

    addLimitAndOffset: function(options, query) {
      query = query || ""

      if (options.offset && !options.limit) {
        query += " LIMIT " + options.offset + ", " + 10000000000000;
      } else if (options.limit) {
        if (options.offset) {
          query += " LIMIT " + options.offset + ", " + options.limit
        } else {
          query += " LIMIT " + options.limit
        }
      }
      return query;
    },

    /*
      Takes something and transforms it into values of a where condition.
    */
    getWhereConditions: function(smth, tableName, factory, options, prepend) {
      var result = null
        , where  = {}
        , self   = this

      if (typeof prepend === 'undefined') {
        prepend = true
      }

      if ((smth instanceof Utils.and) || (smth instanceof Utils.or)) {
        var connector = (smth instanceof Utils.and) ? ' AND ' : ' OR '

        result = smth.args.map(function(arg) {
          return self.getWhereConditions(arg, tableName, factory, options, prepend)
        }).join(connector)

        result = "(" + result + ")"
      } else if (Utils.isHash(smth)) {
        if (prepend) {
          smth = Utils.prependTableNameToHash(tableName, smth, self.quoteIdentifier.bind(self))
        }
        result = this.hashToWhereConditions(smth, factory, options)
      } else if (typeof smth === 'number') {
        var primaryKeys = !!factory ? Object.keys(factory.primaryKeys) : []

        if (primaryKeys.length > 0) {
          // Since we're just a number, assume only the first key
          primaryKeys = primaryKeys[0]
        } else {
          primaryKeys = 'id'
        }

        where[primaryKeys] = smth
        smth   = Utils.prependTableNameToHash(tableName, where)
        result = this.hashToWhereConditions(smth)
      } else if (typeof smth === "string") {
        result = smth
      } else if (Buffer.isBuffer(smth)) {
        result = this.escape(smth)
      } else if (Array.isArray(smth)) {
        var treatAsAnd = smth.reduce(function(treatAsAnd, arg) {
          if (treatAsAnd) {
            return treatAsAnd
          } else {
            return !(arg instanceof Date) && ((arg instanceof Utils.and) || (arg instanceof Utils.or) || Utils.isHash(arg))
          }
        }, false)

        if (treatAsAnd) {
          var _smth = self.sequelize.and.apply(null, smth)
          result = self.getWhereConditions(_smth, tableName, factory, options, prepend)
        } else {
          result = Utils.format(smth, this.dialect)
        }
      }

      return result ? result : '1=1'
    },

    findAssociation: function(attribute, dao){
      var associationToReturn;

      Object.keys(dao.associations).forEach(function(key){
        if(!dao.associations[key]) return;


        var association = dao.associations[key]
          , associationName

        if (association.associationType === 'BelongsTo') {
          associationName = Utils.singularize(association.associationAccessor[0].toLowerCase() + association.associationAccessor.slice(1));
        } else {
          associationName = association.accessors.get.replace('get', '')
          associationName = associationName[0].toLowerCase() + associationName.slice(1);
        }

        if(associationName === attribute){
          associationToReturn = association;
        }
      });

      return associationToReturn;
    },

    getAssociationFilterDAO: function(filterStr, dao){
      var associationParts = filterStr.split('.')
        , self = this

      associationParts.pop()

      associationParts.forEach(function (attribute) {
        dao = self.findAssociation(attribute, dao).target;
      });

      return dao;
    },

    isAssociationFilter: function(filterStr, dao, options){
      if(!dao){
        return false;
      }

      var pattern = /^[a-z][a-zA-Z0-9]+(\.[a-z][a-zA-Z0-9]+)+$/;
      if (!pattern.test(filterStr)) return false;

      var associationParts = filterStr.split('.')
        , attributePart = associationParts.pop()
        , self = this

      return associationParts.every(function (attribute) {
        var association = self.findAssociation(attribute, dao);
        if (!association) return false;
        dao = association.target;
        return !!dao;
      }) && dao.rawAttributes.hasOwnProperty(attributePart);
    },

    getAssociationFilterColumn: function(filterStr, dao, options){
      var associationParts = filterStr.split('.')
        , attributePart = associationParts.pop()
        , self = this
        , association
        , keyParts = []

      associationParts.forEach(function (attribute) {
        association = self.findAssociation(attribute, dao)
        dao = association.target;
        if (options.include) {
          keyParts.push(association.as || association.options.as || dao.tableName)
        }
      })

      if (options.include) {
        return this.quoteIdentifier(keyParts.join('.')) + '.' + this.quoteIdentifiers(attributePart)
      }
      return this.quoteIdentifiers(dao.tableName + '.' + attributePart)
    },

    getConditionalJoins: function(options, originalDao){
      var joins = ''
        , self = this
        , joinedTables = {}

      if (Utils.isHash(options.where)) {
        Object.keys(options.where).forEach(function(filterStr){
          var associationParts = filterStr.split('.')
            , attributePart = associationParts.pop()
            , dao = originalDao

          if (self.isAssociationFilter(filterStr, dao, options)) {
            associationParts.forEach(function (attribute) {
              var association = self.findAssociation(attribute, dao);

              if(!joinedTables[association.target.tableName]){
                joinedTables[association.target.tableName] = true;

                if(association.associationType === 'BelongsTo'){
                  joins += ' LEFT JOIN ' + self.quoteIdentifiers(association.target.tableName)
                  joins += ' ON ' + self.quoteIdentifiers(association.source.tableName + '.' + association.identifier)
                  joins += ' = ' + self.quoteIdentifiers(association.target.tableName + '.' + association.target.autoIncrementField)
                } else if (Object(association.through) === association.through) {
                  joinedTables[association.through.tableName] = true;
                  joins += ' LEFT JOIN ' + self.quoteIdentifiers(association.through.tableName)
                  joins += ' ON ' + self.quoteIdentifiers(association.source.tableName + '.' + association.source.autoIncrementField)
                  joins += ' = ' + self.quoteIdentifiers(association.through.tableName + '.' + association.identifier)

                  joins += ' LEFT JOIN ' + self.quoteIdentifiers(association.target.tableName)
                  joins += ' ON ' + self.quoteIdentifiers(association.through.tableName + '.' + association.foreignIdentifier)
                  joins += ' = ' + self.quoteIdentifiers(association.target.tableName + '.' + association.target.autoIncrementField)
                } else {
                  joins += ' LEFT JOIN ' + self.quoteIdentifiers(association.target.tableName)
                  joins += ' ON ' + self.quoteIdentifiers(association.source.tableName + '.' + association.source.autoIncrementField)
                  joins += ' = ' + self.quoteIdentifiers(association.target.tableName + '.' + association.identifier)
                }
              }
              dao = association.target;
            });
          }
        });
      }

      return joins;
    },

    arrayValue: function(value, key, _key, factory, logicResult){
        var _value = null;

        if (value.length === 0) { value = [null] }
        _value = "(" + value.map(function(v) { return this.escape(v) }.bind(this)).join(',') + ")"
        return [_key, _value].join(" " + logicResult + " ")
    },

    /*
      Takes a hash and transforms it into a mysql where condition: {key: value, key2: value2} ==> key=value AND key2=value2
      The values are transformed by the relevant datatype.
    */
    hashToWhereConditions: function(hash, dao, options) {
      var result = []

      options = options || {}

      // Closures are nice
      Utils._.each(hash, function (value, key) {
        var _key
          , _value = null

        if (value instanceof Utils.asIs) {
          result.push(value.toString(this))
          return
        }

        if (options.keysEscaped) {
          _key = key
        } else {
          if(this.isAssociationFilter(key, dao, options)){
            _key = key = this.getAssociationFilterColumn(key, dao, options);
          } else {
            _key = this.quoteIdentifiers(key)
          }
        }

        if (Array.isArray(value)) {
          result.push(this.arrayValue(value, key, _key, dao, "IN"))
        } else if ((value) && (typeof value == 'object') && !(value instanceof Date) && !Buffer.isBuffer(value)) {
          if (!!value.join) {
            //using as sentinel for join column => value
            _value = this.quoteIdentifiers(value.join)
            result.push([_key, _value].join("="))
          } else {
            for (var logic in value) {
              var logicResult = Utils.getWhereLogic(logic, hash[key][logic]);
              if (logicResult === "IN" || logicResult === "NOT IN") {
                var values = Array.isArray(value[logic]) ? value[logic] : [value[logic]]
                result.push(this.arrayValue(values, key, _key, dao, logicResult))
              }
              else if (logicResult === "BETWEEN" || logicResult === "NOT BETWEEN") {
                _value = this.escape(value[logic][0])
                var _value2 = this.escape(value[logic][1])

                result.push(' (' + _key + ' ' + logicResult + ' ' + _value + ' AND ' + _value2 + ') ')
              } else {
                _value = this.escape(value[logic])
                result.push([_key, _value].join(' ' + logicResult + ' '))
              }
            }
          }
        } else {
          if (typeof value === 'boolean') {
            _value = this.booleanValue(value);
          } else {
            _value = this.escape(value)
          }

          result.push((_value == 'NULL') ? _key + " IS NULL" : [_key, _value].join("="))
        }
      }.bind(this))

      return result.join(" AND ")
    },

    booleanValue: function(value){
      return value;
    }
  }

  var throwMethodUndefined = function(methodName) {
    throw new Error('The method "' + methodName + '" is not defined! Please add it to your sql dialect.')
  }

  return QueryGenerator
})()
<|MERGE_RESOLUTION|>--- conflicted
+++ resolved
@@ -795,13 +795,8 @@
 
         if (Array.isArray(options.order)) {
           options.order.forEach(function (t) {
-<<<<<<< HEAD
-            if (subQuery && !(t[0] instanceof daoFactory)) {
+            if (subQuery && !(t[0] instanceof daoFactory) && !(t[0].model instanceof daoFactory)) {
               subQueryOrder.push(this.quote(t, Model))
-=======
-            if (subQuery && !(t[0] instanceof daoFactory) && !(t[0].model instanceof daoFactory)) {
-              subQueryOrder.push(this.quote(t, factory))
->>>>>>> ec7ef9a5
             }
             mainQueryOrder.push(this.quote(t, Model))
           }.bind(this))
